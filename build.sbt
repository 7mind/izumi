import D._
import org.bitbucket.pshirshov.izumi.sbt.IzumiSettingsGroups.autoImport.SettingsGroupId._
import sbt.Keys.{pomExtra, publishMavenStyle}
import sbtrelease.ReleasePlugin.autoImport.ReleaseTransformations._


enablePlugins(IzumiEnvironmentPlugin)
enablePlugins(IzumiDslPlugin)
enablePlugins(GitStampPlugin)

name := "izumi-r2"

val AppSettings = SettingsGroupId()
val LibSettings = SettingsGroupId()

val scala_212 = "2.12.4"
val scala_213 = "2.13.0-M2"

scalacOptions in ThisBuild ++= CompilerOptionsPlugin.dynamicSettings(scalaVersion.value, isSnapshot.value)

val baseSettings = new GlobalSettings {
  override protected val settings: Map[SettingsGroupId, ProjectSettings] = Map(
    GlobalSettingsGroup -> new ProjectSettings {
      override val settings: Seq[sbt.Setting[_]] = Seq(
        organization := "com.github.pshirshov.izumi.r2"
        , crossScalaVersions := Seq(
          scala_212
        )
        , publishMavenStyle in Global := true
        , sonatypeProfileName := "com.github.pshirshov"
        , publishTo := Some(
          if (isSnapshot.value)
            Opts.resolver.sonatypeSnapshots
          else
            Opts.resolver.sonatypeStaging
        )
        , credentials in Global += Credentials(new File("credentials.sonatype-nexus.properties"))
        , pomExtra in Global := <url>https://bitbucket.org/pshirshov/izumi-r2</url>
          <licenses>
            <license>
              <name>BSD-style</name>
              <url>http://www.opensource.org/licenses/bsd-license.php</url>
              <distribution>repo</distribution>
            </license>
          </licenses>
          <developers>
            <developer>
              <id>pshirshov</id>
              <name>Pavel Shirshov</name>
              <url>https://github.com/pshirshov</url>
            </developer>
          </developers>

        , releaseProcess := Seq[ReleaseStep](
          checkSnapshotDependencies, // : ReleaseStep
          inquireVersions, // : ReleaseStep
          runClean, // : ReleaseStep
          runTest, // : ReleaseStep
          setReleaseVersion, // : ReleaseStep
          commitReleaseVersion, // : ReleaseStep, performs the initial git checks
          tagRelease, // : ReleaseStep
          //publishArtifacts,                       // : ReleaseStep, checks whether `publishTo` is properly set up
          setNextVersion, // : ReleaseStep
          commitNextVersion, // : ReleaseStep
          pushChanges // : ReleaseStep, also checks that an upstream branch is properly configured
        )
      )
    }
    ,  LibSettings -> new ProjectSettings {
            override val settings: Seq[sbt.Setting[_]] = Seq(
                Seq(
                    libraryDependencies ++= R.essentials
                      , libraryDependencies ++= T.essentials
                    )
                ).flatten
          }
  )
}

// --------------------------------------------
val globalDefs = setup(baseSettings)
// --------------------------------------------

val inRoot = In(".")
<<<<<<< HEAD
val inLib = In("lib")

=======
val inDiStage = In("distage")
>>>>>>> 79fc44be

lazy val sbtIzumi = inRoot.as
  .module
  .enablePlugins(ScriptedPlugin)
  .settings(
    target ~= { t => t.toPath.resolve("primary").toFile }
    , scriptedLaunchOpts := {
      scriptedLaunchOpts.value ++
        Seq("-Xmx1024M", "-Dplugin.version=" + version.value)
    }
    , scriptedBufferLog := false
    , crossScalaVersions := Seq(
      scala_212
    )
  )

lazy val logMacross: Project = inLib.as.module.enablePlugins(ScriptedPlugin)

val logger = inLib.as.module.enablePlugins(ScriptedPlugin).settings(
  target ~= { t => t.toPath.resolve("primary").toFile }
  , scriptedLaunchOpts := {
    scriptedLaunchOpts.value ++
      Seq("-Xmx1024M", "-Dplugin.version=" + version.value)
  }
  , scriptedBufferLog := false
  , crossScalaVersions := Seq(
    scala_212
  )
).dependsOn(logMacross)

lazy val distageMacro = inDiStage.as.module
    .settings(
      libraryDependencies ++= Seq(R.scala_reflect)
    )
    .settings(LibSettings)

lazy val distageCore = inDiStage.as.module
  .depends(distageMacro)
  .settings(LibSettings)
    .settings(
      libraryDependencies ++= Seq(
        R.scala_reflect
        , R.cglib_nodep
      )
    )


lazy val root = inRoot.as
  .root
  .transitiveAggregate(
    sbtIzumi, distageCore
  )
<|MERGE_RESOLUTION|>--- conflicted
+++ resolved
@@ -82,12 +82,8 @@
 // --------------------------------------------
 
 val inRoot = In(".")
-<<<<<<< HEAD
 val inLib = In("lib")
-
-=======
 val inDiStage = In("distage")
->>>>>>> 79fc44be
 
 lazy val sbtIzumi = inRoot.as
   .module
