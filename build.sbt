

enablePlugins(SbtgenVerificationPlugin)

disablePlugins(AssemblyPlugin)

lazy val `fundamentals-collections` = project.in(file("fundamentals/fundamentals-collections"))
  .settings(
    libraryDependencies ++= Seq(
      compilerPlugin("org.typelevel" % "kind-projector" % V.kind_projector cross CrossVersion.full),
      "org.scala-lang.modules" %% "scala-collection-compat" % V.collection_compat,
      "org.scalatest" %% "scalatest" % V.scalatest % Test
    )
  )
  .settings(
    organization := "io.7mind.izumi",
    unmanagedSourceDirectories in Compile += baseDirectory.value / ".jvm/src/main/scala" ,
    unmanagedResourceDirectories in Compile += baseDirectory.value / ".jvm/src/main/resources" ,
    unmanagedSourceDirectories in Test += baseDirectory.value / ".jvm/src/test/scala" ,
    unmanagedResourceDirectories in Test += baseDirectory.value / ".jvm/src/test/resources" ,
    scalacOptions ++= Seq(
      s"-Xmacro-settings:scala-version=${scalaVersion.value}",
      s"-Xmacro-settings:scala-versions=${crossScalaVersions.value.mkString(":")}"
    ),
    testOptions in Test += Tests.Argument("-oDF"),
    scalacOptions ++= { (isSnapshot.value, scalaVersion.value) match {
      case (_, "2.12.10") => Seq(
        "-Xsource:2.13",
        "-Ypartial-unification",
        "-Yno-adapted-args",
        "-Xlint:adapted-args",
        "-Xlint:by-name-right-associative",
        "-Xlint:constant",
        "-Xlint:delayedinit-select",
        "-Xlint:doc-detached",
        "-Xlint:inaccessible",
        "-Xlint:infer-any",
        "-Xlint:missing-interpolator",
        "-Xlint:nullary-override",
        "-Xlint:nullary-unit",
        "-Xlint:option-implicit",
        "-Xlint:package-object-classes",
        "-Xlint:poly-implicit-overload",
        "-Xlint:private-shadow",
        "-Xlint:stars-align",
        "-Xlint:type-parameter-shadow",
        "-Xlint:unsound-match",
        "-opt-warnings:_",
        "-Ywarn-extra-implicit",
        "-Ywarn-unused:_",
        "-Ywarn-adapted-args",
        "-Ywarn-dead-code",
        "-Ywarn-inaccessible",
        "-Ywarn-infer-any",
        "-Ywarn-nullary-override",
        "-Ywarn-nullary-unit",
        "-Ywarn-numeric-widen",
        "-Ywarn-unused-import",
        "-Ywarn-value-discard"
      )
      case (_, "2.13.1") => Seq(
        "-Xlint:_,-eta-sam",
        "-Wdead-code",
        "-Wextra-implicit",
        "-Wnumeric-widen",
        "-Woctal-literal",
        "-Wunused:_",
        "-Wvalue-discard"
      )
      case (_, _) => Seq.empty
    } },
    scalacOptions ++= { (isSnapshot.value, scalaVersion.value) match {
      case (false, _) => Seq(
        "-opt:l:inline",
        "-opt-inline-from:izumi.**"
      )
      case (_, _) => Seq.empty
    } },
    scalaVersion := crossScalaVersions.value.head,
    crossScalaVersions := Seq(
      "2.12.10",
      "2.13.1"
    )
  )
  .disablePlugins(AssemblyPlugin)

lazy val `fundamentals-platform` = project.in(file("fundamentals/fundamentals-platform"))
  .dependsOn(
    `fundamentals-collections` % "test->compile;compile->compile"
  )
  .settings(
    libraryDependencies ++= Seq(
      compilerPlugin("org.typelevel" % "kind-projector" % V.kind_projector cross CrossVersion.full),
      "org.scala-lang.modules" %% "scala-collection-compat" % V.collection_compat,
      "org.scalatest" %% "scalatest" % V.scalatest % Test,
      "org.scala-lang" % "scala-reflect" % scalaVersion.value % Provided
    )
  )
  .settings(
    organization := "io.7mind.izumi",
    unmanagedSourceDirectories in Compile += baseDirectory.value / ".jvm/src/main/scala" ,
    unmanagedResourceDirectories in Compile += baseDirectory.value / ".jvm/src/main/resources" ,
    unmanagedSourceDirectories in Test += baseDirectory.value / ".jvm/src/test/scala" ,
    unmanagedResourceDirectories in Test += baseDirectory.value / ".jvm/src/test/resources" ,
    unmanagedSourceDirectories in Compile := (unmanagedSourceDirectories in Compile).value.flatMap {
      dir =>
       Seq(dir, file(dir.getPath + (CrossVersion.partialVersion(scalaVersion.value) match {
         case Some((2, 12)) => "_2.12"
         case Some((2, 13)) => "_2.13"
         case _             => "_3.0"
       })))
    },
    scalacOptions ++= Seq(
      s"-Xmacro-settings:scala-version=${scalaVersion.value}",
      s"-Xmacro-settings:scala-versions=${crossScalaVersions.value.mkString(":")}"
    ),
    testOptions in Test += Tests.Argument("-oDF"),
    scalacOptions ++= { (isSnapshot.value, scalaVersion.value) match {
      case (_, "2.12.10") => Seq(
        "-Xsource:2.13",
        "-Ypartial-unification",
        "-Yno-adapted-args",
        "-Xlint:adapted-args",
        "-Xlint:by-name-right-associative",
        "-Xlint:constant",
        "-Xlint:delayedinit-select",
        "-Xlint:doc-detached",
        "-Xlint:inaccessible",
        "-Xlint:infer-any",
        "-Xlint:missing-interpolator",
        "-Xlint:nullary-override",
        "-Xlint:nullary-unit",
        "-Xlint:option-implicit",
        "-Xlint:package-object-classes",
        "-Xlint:poly-implicit-overload",
        "-Xlint:private-shadow",
        "-Xlint:stars-align",
        "-Xlint:type-parameter-shadow",
        "-Xlint:unsound-match",
        "-opt-warnings:_",
        "-Ywarn-extra-implicit",
        "-Ywarn-unused:_",
        "-Ywarn-adapted-args",
        "-Ywarn-dead-code",
        "-Ywarn-inaccessible",
        "-Ywarn-infer-any",
        "-Ywarn-nullary-override",
        "-Ywarn-nullary-unit",
        "-Ywarn-numeric-widen",
        "-Ywarn-unused-import",
        "-Ywarn-value-discard"
      )
      case (_, "2.13.1") => Seq(
        "-Xlint:_,-eta-sam",
        "-Wdead-code",
        "-Wextra-implicit",
        "-Wnumeric-widen",
        "-Woctal-literal",
        "-Wunused:_",
        "-Wvalue-discard"
      )
      case (_, _) => Seq.empty
    } },
    scalacOptions ++= { (isSnapshot.value, scalaVersion.value) match {
      case (false, _) => Seq(
        "-opt:l:inline",
        "-opt-inline-from:izumi.**"
      )
      case (_, _) => Seq.empty
    } },
    scalaVersion := crossScalaVersions.value.head,
    crossScalaVersions := Seq(
      "2.12.10",
      "2.13.1"
    )
  )
  .disablePlugins(AssemblyPlugin)

lazy val `fundamentals-functional` = project.in(file("fundamentals/fundamentals-functional"))
  .settings(
    libraryDependencies ++= Seq(
      compilerPlugin("org.typelevel" % "kind-projector" % V.kind_projector cross CrossVersion.full),
      "org.scala-lang.modules" %% "scala-collection-compat" % V.collection_compat,
      "org.scalatest" %% "scalatest" % V.scalatest % Test
    )
  )
  .settings(
    organization := "io.7mind.izumi",
    unmanagedSourceDirectories in Compile += baseDirectory.value / ".jvm/src/main/scala" ,
    unmanagedResourceDirectories in Compile += baseDirectory.value / ".jvm/src/main/resources" ,
    unmanagedSourceDirectories in Test += baseDirectory.value / ".jvm/src/test/scala" ,
    unmanagedResourceDirectories in Test += baseDirectory.value / ".jvm/src/test/resources" ,
    scalacOptions ++= Seq(
      s"-Xmacro-settings:scala-version=${scalaVersion.value}",
      s"-Xmacro-settings:scala-versions=${crossScalaVersions.value.mkString(":")}"
    ),
    testOptions in Test += Tests.Argument("-oDF"),
    scalacOptions ++= { (isSnapshot.value, scalaVersion.value) match {
      case (_, "2.12.10") => Seq(
        "-Xsource:2.13",
        "-Ypartial-unification",
        "-Yno-adapted-args",
        "-Xlint:adapted-args",
        "-Xlint:by-name-right-associative",
        "-Xlint:constant",
        "-Xlint:delayedinit-select",
        "-Xlint:doc-detached",
        "-Xlint:inaccessible",
        "-Xlint:infer-any",
        "-Xlint:missing-interpolator",
        "-Xlint:nullary-override",
        "-Xlint:nullary-unit",
        "-Xlint:option-implicit",
        "-Xlint:package-object-classes",
        "-Xlint:poly-implicit-overload",
        "-Xlint:private-shadow",
        "-Xlint:stars-align",
        "-Xlint:type-parameter-shadow",
        "-Xlint:unsound-match",
        "-opt-warnings:_",
        "-Ywarn-extra-implicit",
        "-Ywarn-unused:_",
        "-Ywarn-adapted-args",
        "-Ywarn-dead-code",
        "-Ywarn-inaccessible",
        "-Ywarn-infer-any",
        "-Ywarn-nullary-override",
        "-Ywarn-nullary-unit",
        "-Ywarn-numeric-widen",
        "-Ywarn-unused-import",
        "-Ywarn-value-discard"
      )
      case (_, "2.13.1") => Seq(
        "-Xlint:_,-eta-sam",
        "-Wdead-code",
        "-Wextra-implicit",
        "-Wnumeric-widen",
        "-Woctal-literal",
        "-Wunused:_",
        "-Wvalue-discard"
      )
      case (_, _) => Seq.empty
    } },
    scalacOptions ++= { (isSnapshot.value, scalaVersion.value) match {
      case (false, _) => Seq(
        "-opt:l:inline",
        "-opt-inline-from:izumi.**"
      )
      case (_, _) => Seq.empty
    } },
    scalaVersion := crossScalaVersions.value.head,
    crossScalaVersions := Seq(
      "2.12.10",
      "2.13.1"
    )
  )
  .disablePlugins(AssemblyPlugin)

lazy val `fundamentals-bio` = project.in(file("fundamentals/fundamentals-bio"))
  .settings(
    libraryDependencies ++= Seq(
      compilerPlugin("org.typelevel" % "kind-projector" % V.kind_projector cross CrossVersion.full),
      "org.scala-lang.modules" %% "scala-collection-compat" % V.collection_compat,
      "org.scalatest" %% "scalatest" % V.scalatest % Test,
      "org.typelevel" %% "cats-core" % V.cats % Optional,
      "org.typelevel" %% "cats-effect" % V.cats_effect % Optional,
      "dev.zio" %% "zio" % V.zio % Optional
    )
  )
  .settings(
    organization := "io.7mind.izumi",
    unmanagedSourceDirectories in Compile += baseDirectory.value / ".jvm/src/main/scala" ,
    unmanagedResourceDirectories in Compile += baseDirectory.value / ".jvm/src/main/resources" ,
    unmanagedSourceDirectories in Test += baseDirectory.value / ".jvm/src/test/scala" ,
    unmanagedResourceDirectories in Test += baseDirectory.value / ".jvm/src/test/resources" ,
    scalacOptions ++= Seq(
      s"-Xmacro-settings:scala-version=${scalaVersion.value}",
      s"-Xmacro-settings:scala-versions=${crossScalaVersions.value.mkString(":")}"
    ),
    testOptions in Test += Tests.Argument("-oDF"),
    scalacOptions ++= { (isSnapshot.value, scalaVersion.value) match {
      case (_, "2.12.10") => Seq(
        "-Xsource:2.13",
        "-Ypartial-unification",
        "-Yno-adapted-args",
        "-Xlint:adapted-args",
        "-Xlint:by-name-right-associative",
        "-Xlint:constant",
        "-Xlint:delayedinit-select",
        "-Xlint:doc-detached",
        "-Xlint:inaccessible",
        "-Xlint:infer-any",
        "-Xlint:missing-interpolator",
        "-Xlint:nullary-override",
        "-Xlint:nullary-unit",
        "-Xlint:option-implicit",
        "-Xlint:package-object-classes",
        "-Xlint:poly-implicit-overload",
        "-Xlint:private-shadow",
        "-Xlint:stars-align",
        "-Xlint:type-parameter-shadow",
        "-Xlint:unsound-match",
        "-opt-warnings:_",
        "-Ywarn-extra-implicit",
        "-Ywarn-unused:_",
        "-Ywarn-adapted-args",
        "-Ywarn-dead-code",
        "-Ywarn-inaccessible",
        "-Ywarn-infer-any",
        "-Ywarn-nullary-override",
        "-Ywarn-nullary-unit",
        "-Ywarn-numeric-widen",
        "-Ywarn-unused-import",
        "-Ywarn-value-discard"
      )
      case (_, "2.13.1") => Seq(
        "-Xlint:_,-eta-sam",
        "-Wdead-code",
        "-Wextra-implicit",
        "-Wnumeric-widen",
        "-Woctal-literal",
        "-Wunused:_",
        "-Wvalue-discard"
      )
      case (_, _) => Seq.empty
    } },
    scalacOptions ++= { (isSnapshot.value, scalaVersion.value) match {
      case (false, _) => Seq(
        "-opt:l:inline",
        "-opt-inline-from:izumi.**"
      )
      case (_, _) => Seq.empty
    } },
    scalaVersion := crossScalaVersions.value.head,
    crossScalaVersions := Seq(
      "2.12.10",
      "2.13.1"
    )
  )
  .disablePlugins(AssemblyPlugin)

lazy val `fundamentals-reflection` = project.in(file("fundamentals/fundamentals-reflection"))
  .dependsOn(
    `fundamentals-platform` % "test->compile;compile->compile",
    `fundamentals-functional` % "test->compile;compile->compile",
    `fundamentals-thirdparty-boopickle-shaded` % "test->compile;compile->compile"
  )
  .settings(
    libraryDependencies ++= Seq(
      compilerPlugin("org.typelevel" % "kind-projector" % V.kind_projector cross CrossVersion.full),
      "org.scala-lang.modules" %% "scala-collection-compat" % V.collection_compat,
      "org.scalatest" %% "scalatest" % V.scalatest % Test,
      "org.scala-lang" % "scala-reflect" % scalaVersion.value % Provided
    )
  )
  .settings(
    organization := "io.7mind.izumi",
    unmanagedSourceDirectories in Compile += baseDirectory.value / ".jvm/src/main/scala" ,
    unmanagedResourceDirectories in Compile += baseDirectory.value / ".jvm/src/main/resources" ,
    unmanagedSourceDirectories in Test += baseDirectory.value / ".jvm/src/test/scala" ,
    unmanagedResourceDirectories in Test += baseDirectory.value / ".jvm/src/test/resources" ,
    scalacOptions ++= Seq(
      s"-Xmacro-settings:scala-version=${scalaVersion.value}",
      s"-Xmacro-settings:scala-versions=${crossScalaVersions.value.mkString(":")}"
    ),
    testOptions in Test += Tests.Argument("-oDF"),
    scalacOptions ++= { (isSnapshot.value, scalaVersion.value) match {
      case (_, "2.12.10") => Seq(
        "-Xsource:2.13",
        "-Ypartial-unification",
        "-Yno-adapted-args",
        "-Xlint:adapted-args",
        "-Xlint:by-name-right-associative",
        "-Xlint:constant",
        "-Xlint:delayedinit-select",
        "-Xlint:doc-detached",
        "-Xlint:inaccessible",
        "-Xlint:infer-any",
        "-Xlint:missing-interpolator",
        "-Xlint:nullary-override",
        "-Xlint:nullary-unit",
        "-Xlint:option-implicit",
        "-Xlint:package-object-classes",
        "-Xlint:poly-implicit-overload",
        "-Xlint:private-shadow",
        "-Xlint:stars-align",
        "-Xlint:type-parameter-shadow",
        "-Xlint:unsound-match",
        "-opt-warnings:_",
        "-Ywarn-extra-implicit",
        "-Ywarn-unused:_",
        "-Ywarn-adapted-args",
        "-Ywarn-dead-code",
        "-Ywarn-inaccessible",
        "-Ywarn-infer-any",
        "-Ywarn-nullary-override",
        "-Ywarn-nullary-unit",
        "-Ywarn-numeric-widen",
        "-Ywarn-unused-import",
        "-Ywarn-value-discard"
      )
      case (_, "2.13.1") => Seq(
        "-Xlint:_,-eta-sam",
        "-Wdead-code",
        "-Wextra-implicit",
        "-Wnumeric-widen",
        "-Woctal-literal",
        "-Wunused:_",
        "-Wvalue-discard"
      )
      case (_, _) => Seq.empty
    } },
    scalacOptions ++= { (isSnapshot.value, scalaVersion.value) match {
      case (false, _) => Seq(
        "-opt:l:inline",
        "-opt-inline-from:izumi.**"
      )
      case (_, _) => Seq.empty
    } },
    scalaVersion := crossScalaVersions.value.head,
    crossScalaVersions := Seq(
      "2.12.10",
      "2.13.1"
    )
  )
  .disablePlugins(AssemblyPlugin)

lazy val `fundamentals-thirdparty-boopickle-shaded` = project.in(file("fundamentals/fundamentals-thirdparty-boopickle-shaded"))
  .settings(
    libraryDependencies ++= Seq(
      compilerPlugin("org.typelevel" % "kind-projector" % V.kind_projector cross CrossVersion.full),
      "org.scala-lang.modules" %% "scala-collection-compat" % V.collection_compat,
      "org.scalatest" %% "scalatest" % V.scalatest % Test,
      "org.scala-lang" % "scala-reflect" % scalaVersion.value % Provided
    )
  )
  .settings(
    organization := "io.7mind.izumi",
    unmanagedSourceDirectories in Compile += baseDirectory.value / ".jvm/src/main/scala" ,
    unmanagedResourceDirectories in Compile += baseDirectory.value / ".jvm/src/main/resources" ,
    unmanagedSourceDirectories in Test += baseDirectory.value / ".jvm/src/test/scala" ,
    unmanagedResourceDirectories in Test += baseDirectory.value / ".jvm/src/test/resources" ,
    unmanagedSourceDirectories in Compile := (unmanagedSourceDirectories in Compile).value.flatMap {
      dir =>
       Seq(dir, file(dir.getPath + (CrossVersion.partialVersion(scalaVersion.value) match {
         case Some((2, 12)) => "_2.12"
         case Some((2, 13)) => "_2.13"
         case _             => "_3.0"
       })))
    },
    scalacOptions in Compile --= Seq("-Ywarn-value-discard","-Ywarn-unused:_", "-Wvalue-discard", "-Wunused:_"),
    scalacOptions ++= Seq(
      s"-Xmacro-settings:scala-version=${scalaVersion.value}",
      s"-Xmacro-settings:scala-versions=${crossScalaVersions.value.mkString(":")}"
    ),
    testOptions in Test += Tests.Argument("-oDF"),
    scalacOptions ++= { (isSnapshot.value, scalaVersion.value) match {
      case (_, "2.12.10") => Seq(
        "-Xsource:2.13",
        "-Ypartial-unification",
        "-Yno-adapted-args",
        "-Xlint:adapted-args",
        "-Xlint:by-name-right-associative",
        "-Xlint:constant",
        "-Xlint:delayedinit-select",
        "-Xlint:doc-detached",
        "-Xlint:inaccessible",
        "-Xlint:infer-any",
        "-Xlint:missing-interpolator",
        "-Xlint:nullary-override",
        "-Xlint:nullary-unit",
        "-Xlint:option-implicit",
        "-Xlint:package-object-classes",
        "-Xlint:poly-implicit-overload",
        "-Xlint:private-shadow",
        "-Xlint:stars-align",
        "-Xlint:type-parameter-shadow",
        "-Xlint:unsound-match",
        "-opt-warnings:_",
        "-Ywarn-extra-implicit",
        "-Ywarn-unused:_",
        "-Ywarn-adapted-args",
        "-Ywarn-dead-code",
        "-Ywarn-inaccessible",
        "-Ywarn-infer-any",
        "-Ywarn-nullary-override",
        "-Ywarn-nullary-unit",
        "-Ywarn-numeric-widen",
        "-Ywarn-unused-import",
        "-Ywarn-value-discard"
      )
      case (_, "2.13.1") => Seq(
        "-Xlint:_,-eta-sam",
        "-Wdead-code",
        "-Wextra-implicit",
        "-Wnumeric-widen",
        "-Woctal-literal",
        "-Wunused:_",
        "-Wvalue-discard"
      )
      case (_, _) => Seq.empty
    } },
    scalacOptions ++= { (isSnapshot.value, scalaVersion.value) match {
      case (false, _) => Seq(
        "-opt:l:inline",
        "-opt-inline-from:izumi.**"
      )
      case (_, _) => Seq.empty
    } },
    scalaVersion := crossScalaVersions.value.head,
    crossScalaVersions := Seq(
      "2.12.10",
      "2.13.1"
    )
  )
  .disablePlugins(AssemblyPlugin)

lazy val `fundamentals-json-circe` = project.in(file("fundamentals/fundamentals-json-circe"))
  .dependsOn(
    `fundamentals-platform` % "test->compile;compile->compile",
    `fundamentals-collections` % "test->compile;compile->compile",
    `fundamentals-functional` % "test->compile;compile->compile"
  )
  .settings(
    libraryDependencies ++= Seq(
      compilerPlugin("org.typelevel" % "kind-projector" % V.kind_projector cross CrossVersion.full),
      "org.scala-lang.modules" %% "scala-collection-compat" % V.collection_compat,
      "org.scalatest" %% "scalatest" % V.scalatest % Test,
      "io.circe" %% "circe-core" % V.circe,
      "io.circe" %% "circe-parser" % V.circe,
      "io.circe" %% "circe-literal" % V.circe,
      "io.circe" %% "circe-generic-extras" % V.circe_generic_extras,
      "io.circe" %% "circe-derivation" % V.circe_derivation
    )
  )
  .settings(
    organization := "io.7mind.izumi",
    unmanagedSourceDirectories in Compile += baseDirectory.value / ".jvm/src/main/scala" ,
    unmanagedResourceDirectories in Compile += baseDirectory.value / ".jvm/src/main/resources" ,
    unmanagedSourceDirectories in Test += baseDirectory.value / ".jvm/src/test/scala" ,
    unmanagedResourceDirectories in Test += baseDirectory.value / ".jvm/src/test/resources" ,
    scalacOptions ++= Seq(
      s"-Xmacro-settings:scala-version=${scalaVersion.value}",
      s"-Xmacro-settings:scala-versions=${crossScalaVersions.value.mkString(":")}"
    ),
    testOptions in Test += Tests.Argument("-oDF"),
    scalacOptions ++= { (isSnapshot.value, scalaVersion.value) match {
      case (_, "2.12.10") => Seq(
        "-Xsource:2.13",
        "-Ypartial-unification",
        "-Yno-adapted-args",
        "-Xlint:adapted-args",
        "-Xlint:by-name-right-associative",
        "-Xlint:constant",
        "-Xlint:delayedinit-select",
        "-Xlint:doc-detached",
        "-Xlint:inaccessible",
        "-Xlint:infer-any",
        "-Xlint:missing-interpolator",
        "-Xlint:nullary-override",
        "-Xlint:nullary-unit",
        "-Xlint:option-implicit",
        "-Xlint:package-object-classes",
        "-Xlint:poly-implicit-overload",
        "-Xlint:private-shadow",
        "-Xlint:stars-align",
        "-Xlint:type-parameter-shadow",
        "-Xlint:unsound-match",
        "-opt-warnings:_",
        "-Ywarn-extra-implicit",
        "-Ywarn-unused:_",
        "-Ywarn-adapted-args",
        "-Ywarn-dead-code",
        "-Ywarn-inaccessible",
        "-Ywarn-infer-any",
        "-Ywarn-nullary-override",
        "-Ywarn-nullary-unit",
        "-Ywarn-numeric-widen",
        "-Ywarn-unused-import",
        "-Ywarn-value-discard"
      )
      case (_, "2.13.1") => Seq(
        "-Xlint:_,-eta-sam",
        "-Wdead-code",
        "-Wextra-implicit",
        "-Wnumeric-widen",
        "-Woctal-literal",
        "-Wunused:_",
        "-Wvalue-discard"
      )
      case (_, _) => Seq.empty
    } },
    scalacOptions ++= { (isSnapshot.value, scalaVersion.value) match {
      case (false, _) => Seq(
        "-opt:l:inline",
        "-opt-inline-from:izumi.**"
      )
      case (_, _) => Seq.empty
    } },
    scalaVersion := crossScalaVersions.value.head,
    crossScalaVersions := Seq(
      "2.12.10",
      "2.13.1"
    )
  )
  .disablePlugins(AssemblyPlugin)

lazy val `distage-core-api` = project.in(file("distage/distage-core-api"))
  .dependsOn(
    `fundamentals-platform` % "test->compile;compile->compile",
    `fundamentals-collections` % "test->compile;compile->compile",
    `fundamentals-functional` % "test->compile;compile->compile",
    `fundamentals-bio` % "test->compile;compile->compile",
    `fundamentals-reflection` % "test->compile;compile->compile"
  )
  .settings(
    libraryDependencies ++= Seq(
      compilerPlugin("org.typelevel" % "kind-projector" % V.kind_projector cross CrossVersion.full),
      "org.scala-lang.modules" %% "scala-collection-compat" % V.collection_compat,
      "org.scalatest" %% "scalatest" % V.scalatest % Test,
      "org.typelevel" %% "cats-core" % V.cats % Optional,
      "org.typelevel" %% "cats-effect" % V.cats_effect % Optional,
      "dev.zio" %% "zio" % V.zio % Optional,
      "org.scala-lang" % "scala-reflect" % scalaVersion.value % Provided
    )
  )
  .settings(
    organization := "io.7mind.izumi",
    unmanagedSourceDirectories in Compile += baseDirectory.value / ".jvm/src/main/scala" ,
    unmanagedResourceDirectories in Compile += baseDirectory.value / ".jvm/src/main/resources" ,
    unmanagedSourceDirectories in Test += baseDirectory.value / ".jvm/src/test/scala" ,
    unmanagedResourceDirectories in Test += baseDirectory.value / ".jvm/src/test/resources" ,
    scalacOptions ++= Seq(
      s"-Xmacro-settings:scala-version=${scalaVersion.value}",
      s"-Xmacro-settings:scala-versions=${crossScalaVersions.value.mkString(":")}"
    ),
    testOptions in Test += Tests.Argument("-oDF"),
    scalacOptions ++= { (isSnapshot.value, scalaVersion.value) match {
      case (_, "2.12.10") => Seq(
        "-Xsource:2.13",
        "-Ypartial-unification",
        "-Yno-adapted-args",
        "-Xlint:adapted-args",
        "-Xlint:by-name-right-associative",
        "-Xlint:constant",
        "-Xlint:delayedinit-select",
        "-Xlint:doc-detached",
        "-Xlint:inaccessible",
        "-Xlint:infer-any",
        "-Xlint:missing-interpolator",
        "-Xlint:nullary-override",
        "-Xlint:nullary-unit",
        "-Xlint:option-implicit",
        "-Xlint:package-object-classes",
        "-Xlint:poly-implicit-overload",
        "-Xlint:private-shadow",
        "-Xlint:stars-align",
        "-Xlint:type-parameter-shadow",
        "-Xlint:unsound-match",
        "-opt-warnings:_",
        "-Ywarn-extra-implicit",
        "-Ywarn-unused:_",
        "-Ywarn-adapted-args",
        "-Ywarn-dead-code",
        "-Ywarn-inaccessible",
        "-Ywarn-infer-any",
        "-Ywarn-nullary-override",
        "-Ywarn-nullary-unit",
        "-Ywarn-numeric-widen",
        "-Ywarn-unused-import",
        "-Ywarn-value-discard"
      )
      case (_, "2.13.1") => Seq(
        "-Xlint:_,-eta-sam",
        "-Wdead-code",
        "-Wextra-implicit",
        "-Wnumeric-widen",
        "-Woctal-literal",
        "-Wunused:_",
        "-Wvalue-discard"
      )
      case (_, _) => Seq.empty
    } },
    scalacOptions ++= { (isSnapshot.value, scalaVersion.value) match {
      case (false, _) => Seq(
        "-opt:l:inline",
        "-opt-inline-from:izumi.**"
      )
      case (_, _) => Seq.empty
    } },
    scalaVersion := crossScalaVersions.value.head,
    crossScalaVersions := Seq(
      "2.12.10",
      "2.13.1"
    )
  )
  .disablePlugins(AssemblyPlugin)

lazy val `distage-core-proxy-cglib` = project.in(file("distage/distage-core-proxy-cglib"))
  .dependsOn(
    `distage-core-api` % "test->compile;compile->compile"
  )
  .settings(
    libraryDependencies ++= Seq(
      compilerPlugin("org.typelevel" % "kind-projector" % V.kind_projector cross CrossVersion.full),
      "org.scala-lang.modules" %% "scala-collection-compat" % V.collection_compat,
      "org.scalatest" %% "scalatest" % V.scalatest % Test,
      "cglib" % "cglib-nodep" % V.cglib_nodep
    )
  )
  .settings(
    organization := "io.7mind.izumi",
    unmanagedSourceDirectories in Compile += baseDirectory.value / ".jvm/src/main/scala" ,
    unmanagedResourceDirectories in Compile += baseDirectory.value / ".jvm/src/main/resources" ,
    unmanagedSourceDirectories in Test += baseDirectory.value / ".jvm/src/test/scala" ,
    unmanagedResourceDirectories in Test += baseDirectory.value / ".jvm/src/test/resources" ,
    scalacOptions ++= Seq(
      s"-Xmacro-settings:scala-version=${scalaVersion.value}",
      s"-Xmacro-settings:scala-versions=${crossScalaVersions.value.mkString(":")}"
    ),
    testOptions in Test += Tests.Argument("-oDF"),
    scalacOptions ++= { (isSnapshot.value, scalaVersion.value) match {
      case (_, "2.12.10") => Seq(
        "-Xsource:2.13",
        "-Ypartial-unification",
        "-Yno-adapted-args",
        "-Xlint:adapted-args",
        "-Xlint:by-name-right-associative",
        "-Xlint:constant",
        "-Xlint:delayedinit-select",
        "-Xlint:doc-detached",
        "-Xlint:inaccessible",
        "-Xlint:infer-any",
        "-Xlint:missing-interpolator",
        "-Xlint:nullary-override",
        "-Xlint:nullary-unit",
        "-Xlint:option-implicit",
        "-Xlint:package-object-classes",
        "-Xlint:poly-implicit-overload",
        "-Xlint:private-shadow",
        "-Xlint:stars-align",
        "-Xlint:type-parameter-shadow",
        "-Xlint:unsound-match",
        "-opt-warnings:_",
        "-Ywarn-extra-implicit",
        "-Ywarn-unused:_",
        "-Ywarn-adapted-args",
        "-Ywarn-dead-code",
        "-Ywarn-inaccessible",
        "-Ywarn-infer-any",
        "-Ywarn-nullary-override",
        "-Ywarn-nullary-unit",
        "-Ywarn-numeric-widen",
        "-Ywarn-unused-import",
        "-Ywarn-value-discard"
      )
      case (_, "2.13.1") => Seq(
        "-Xlint:_,-eta-sam",
        "-Wdead-code",
        "-Wextra-implicit",
        "-Wnumeric-widen",
        "-Woctal-literal",
        "-Wunused:_",
        "-Wvalue-discard"
      )
      case (_, _) => Seq.empty
    } },
    scalacOptions ++= { (isSnapshot.value, scalaVersion.value) match {
      case (false, _) => Seq(
        "-opt:l:inline",
        "-opt-inline-from:izumi.**"
      )
      case (_, _) => Seq.empty
    } },
    scalaVersion := crossScalaVersions.value.head,
    crossScalaVersions := Seq(
      "2.12.10",
      "2.13.1"
    )
  )
  .disablePlugins(AssemblyPlugin)

lazy val `distage-core` = project.in(file("distage/distage-core"))
  .dependsOn(
    `distage-core-api` % "test->compile;compile->compile",
    `distage-core-proxy-cglib` % "test->compile;compile->compile"
  )
  .settings(
    libraryDependencies ++= Seq(
      compilerPlugin("org.typelevel" % "kind-projector" % V.kind_projector cross CrossVersion.full),
      "org.scala-lang.modules" %% "scala-collection-compat" % V.collection_compat,
      "org.scalatest" %% "scalatest" % V.scalatest % Test
    )
  )
  .settings(
    organization := "io.7mind.izumi",
    unmanagedSourceDirectories in Compile += baseDirectory.value / ".jvm/src/main/scala" ,
    unmanagedResourceDirectories in Compile += baseDirectory.value / ".jvm/src/main/resources" ,
    unmanagedSourceDirectories in Test += baseDirectory.value / ".jvm/src/test/scala" ,
    unmanagedResourceDirectories in Test += baseDirectory.value / ".jvm/src/test/resources" ,
    scalacOptions ++= Seq(
      s"-Xmacro-settings:scala-version=${scalaVersion.value}",
      s"-Xmacro-settings:scala-versions=${crossScalaVersions.value.mkString(":")}"
    ),
    testOptions in Test += Tests.Argument("-oDF"),
    scalacOptions ++= { (isSnapshot.value, scalaVersion.value) match {
      case (_, "2.12.10") => Seq(
        "-Xsource:2.13",
        "-Ypartial-unification",
        "-Yno-adapted-args",
        "-Xlint:adapted-args",
        "-Xlint:by-name-right-associative",
        "-Xlint:constant",
        "-Xlint:delayedinit-select",
        "-Xlint:doc-detached",
        "-Xlint:inaccessible",
        "-Xlint:infer-any",
        "-Xlint:missing-interpolator",
        "-Xlint:nullary-override",
        "-Xlint:nullary-unit",
        "-Xlint:option-implicit",
        "-Xlint:package-object-classes",
        "-Xlint:poly-implicit-overload",
        "-Xlint:private-shadow",
        "-Xlint:stars-align",
        "-Xlint:type-parameter-shadow",
        "-Xlint:unsound-match",
        "-opt-warnings:_",
        "-Ywarn-extra-implicit",
        "-Ywarn-unused:_",
        "-Ywarn-adapted-args",
        "-Ywarn-dead-code",
        "-Ywarn-inaccessible",
        "-Ywarn-infer-any",
        "-Ywarn-nullary-override",
        "-Ywarn-nullary-unit",
        "-Ywarn-numeric-widen",
        "-Ywarn-unused-import",
        "-Ywarn-value-discard"
      )
      case (_, "2.13.1") => Seq(
        "-Xlint:_,-eta-sam",
        "-Wdead-code",
        "-Wextra-implicit",
        "-Wnumeric-widen",
        "-Woctal-literal",
        "-Wunused:_",
        "-Wvalue-discard"
      )
      case (_, _) => Seq.empty
    } },
    scalacOptions ++= { (isSnapshot.value, scalaVersion.value) match {
      case (false, _) => Seq(
        "-opt:l:inline",
        "-opt-inline-from:izumi.**"
      )
      case (_, _) => Seq.empty
    } },
    scalaVersion := crossScalaVersions.value.head,
    crossScalaVersions := Seq(
      "2.12.10",
      "2.13.1"
    )
  )
  .disablePlugins(AssemblyPlugin)

lazy val `distage-extension-config` = project.in(file("distage/distage-extension-config"))
  .dependsOn(
    `distage-core-api` % "test->compile;compile->compile",
    `distage-core` % "test->compile,test"
  )
  .settings(
    libraryDependencies ++= Seq(
      compilerPlugin("org.typelevel" % "kind-projector" % V.kind_projector cross CrossVersion.full),
      "org.scala-lang.modules" %% "scala-collection-compat" % V.collection_compat,
      "org.scalatest" %% "scalatest" % V.scalatest % Test,
      "io.circe" %% "circe-core" % V.circe,
      "io.circe" %% "circe-derivation" % V.circe_derivation,
      "io.circe" %% "circe-config" % V.circe_config,
      "org.scala-lang" % "scala-reflect" % scalaVersion.value % Provided
    )
  )
  .settings(
    organization := "io.7mind.izumi",
    unmanagedSourceDirectories in Compile += baseDirectory.value / ".jvm/src/main/scala" ,
    unmanagedResourceDirectories in Compile += baseDirectory.value / ".jvm/src/main/resources" ,
    unmanagedSourceDirectories in Test += baseDirectory.value / ".jvm/src/test/scala" ,
    unmanagedResourceDirectories in Test += baseDirectory.value / ".jvm/src/test/resources" ,
    scalacOptions ++= Seq(
      s"-Xmacro-settings:scala-version=${scalaVersion.value}",
      s"-Xmacro-settings:scala-versions=${crossScalaVersions.value.mkString(":")}"
    ),
    testOptions in Test += Tests.Argument("-oDF"),
    scalacOptions ++= { (isSnapshot.value, scalaVersion.value) match {
      case (_, "2.12.10") => Seq(
        "-Xsource:2.13",
        "-Ypartial-unification",
        "-Yno-adapted-args",
        "-Xlint:adapted-args",
        "-Xlint:by-name-right-associative",
        "-Xlint:constant",
        "-Xlint:delayedinit-select",
        "-Xlint:doc-detached",
        "-Xlint:inaccessible",
        "-Xlint:infer-any",
        "-Xlint:missing-interpolator",
        "-Xlint:nullary-override",
        "-Xlint:nullary-unit",
        "-Xlint:option-implicit",
        "-Xlint:package-object-classes",
        "-Xlint:poly-implicit-overload",
        "-Xlint:private-shadow",
        "-Xlint:stars-align",
        "-Xlint:type-parameter-shadow",
        "-Xlint:unsound-match",
        "-opt-warnings:_",
        "-Ywarn-extra-implicit",
        "-Ywarn-unused:_",
        "-Ywarn-adapted-args",
        "-Ywarn-dead-code",
        "-Ywarn-inaccessible",
        "-Ywarn-infer-any",
        "-Ywarn-nullary-override",
        "-Ywarn-nullary-unit",
        "-Ywarn-numeric-widen",
        "-Ywarn-unused-import",
        "-Ywarn-value-discard"
      )
      case (_, "2.13.1") => Seq(
        "-Xlint:_,-eta-sam",
        "-Wdead-code",
        "-Wextra-implicit",
        "-Wnumeric-widen",
        "-Woctal-literal",
        "-Wunused:_",
        "-Wvalue-discard"
      )
      case (_, _) => Seq.empty
    } },
    scalacOptions ++= { (isSnapshot.value, scalaVersion.value) match {
      case (false, _) => Seq(
        "-opt:l:inline",
        "-opt-inline-from:izumi.**"
      )
      case (_, _) => Seq.empty
    } },
    scalaVersion := crossScalaVersions.value.head,
    crossScalaVersions := Seq(
      "2.12.10",
      "2.13.1"
    )
  )
  .disablePlugins(AssemblyPlugin)

lazy val `distage-extension-plugins` = project.in(file("distage/distage-extension-plugins"))
  .dependsOn(
    `distage-core-api` % "test->compile;compile->compile",
    `distage-core` % "test->compile,test",
    `distage-extension-config` % "test->compile",
    `logstage-core` % "test->compile"
  )
  .settings(
    libraryDependencies ++= Seq(
      compilerPlugin("org.typelevel" % "kind-projector" % V.kind_projector cross CrossVersion.full),
      "org.scala-lang.modules" %% "scala-collection-compat" % V.collection_compat,
      "org.scalatest" %% "scalatest" % V.scalatest % Test,
      "io.github.classgraph" % "classgraph" % V.classgraph
    )
  )
  .settings(
    organization := "io.7mind.izumi",
    unmanagedSourceDirectories in Compile += baseDirectory.value / ".jvm/src/main/scala" ,
    unmanagedResourceDirectories in Compile += baseDirectory.value / ".jvm/src/main/resources" ,
    unmanagedSourceDirectories in Test += baseDirectory.value / ".jvm/src/test/scala" ,
    unmanagedResourceDirectories in Test += baseDirectory.value / ".jvm/src/test/resources" ,
    scalacOptions ++= Seq(
      s"-Xmacro-settings:scala-version=${scalaVersion.value}",
      s"-Xmacro-settings:scala-versions=${crossScalaVersions.value.mkString(":")}"
    ),
    testOptions in Test += Tests.Argument("-oDF"),
    scalacOptions ++= { (isSnapshot.value, scalaVersion.value) match {
      case (_, "2.12.10") => Seq(
        "-Xsource:2.13",
        "-Ypartial-unification",
        "-Yno-adapted-args",
        "-Xlint:adapted-args",
        "-Xlint:by-name-right-associative",
        "-Xlint:constant",
        "-Xlint:delayedinit-select",
        "-Xlint:doc-detached",
        "-Xlint:inaccessible",
        "-Xlint:infer-any",
        "-Xlint:missing-interpolator",
        "-Xlint:nullary-override",
        "-Xlint:nullary-unit",
        "-Xlint:option-implicit",
        "-Xlint:package-object-classes",
        "-Xlint:poly-implicit-overload",
        "-Xlint:private-shadow",
        "-Xlint:stars-align",
        "-Xlint:type-parameter-shadow",
        "-Xlint:unsound-match",
        "-opt-warnings:_",
        "-Ywarn-extra-implicit",
        "-Ywarn-unused:_",
        "-Ywarn-adapted-args",
        "-Ywarn-dead-code",
        "-Ywarn-inaccessible",
        "-Ywarn-infer-any",
        "-Ywarn-nullary-override",
        "-Ywarn-nullary-unit",
        "-Ywarn-numeric-widen",
        "-Ywarn-unused-import",
        "-Ywarn-value-discard"
      )
      case (_, "2.13.1") => Seq(
        "-Xlint:_,-eta-sam",
        "-Wdead-code",
        "-Wextra-implicit",
        "-Wnumeric-widen",
        "-Woctal-literal",
        "-Wunused:_",
        "-Wvalue-discard"
      )
      case (_, _) => Seq.empty
    } },
    scalacOptions ++= { (isSnapshot.value, scalaVersion.value) match {
      case (false, _) => Seq(
        "-opt:l:inline",
        "-opt-inline-from:izumi.**"
      )
      case (_, _) => Seq.empty
    } },
    scalaVersion := crossScalaVersions.value.head,
    crossScalaVersions := Seq(
      "2.12.10",
      "2.13.1"
    )
  )
  .disablePlugins(AssemblyPlugin)

lazy val `distage-extension-logstage` = project.in(file("distage/distage-extension-logstage"))
  .dependsOn(
    `distage-extension-config` % "test->compile;compile->compile",
    `distage-core-api` % "test->compile;compile->compile",
    `distage-core` % "test->compile",
    `logstage-core` % "test->test;compile->compile"
  )
  .settings(
    libraryDependencies ++= Seq(
      compilerPlugin("org.typelevel" % "kind-projector" % V.kind_projector cross CrossVersion.full),
      "org.scala-lang.modules" %% "scala-collection-compat" % V.collection_compat,
      "org.scalatest" %% "scalatest" % V.scalatest % Test
    )
  )
  .settings(
    organization := "io.7mind.izumi",
    unmanagedSourceDirectories in Compile += baseDirectory.value / ".jvm/src/main/scala" ,
    unmanagedResourceDirectories in Compile += baseDirectory.value / ".jvm/src/main/resources" ,
    unmanagedSourceDirectories in Test += baseDirectory.value / ".jvm/src/test/scala" ,
    unmanagedResourceDirectories in Test += baseDirectory.value / ".jvm/src/test/resources" ,
    scalacOptions ++= Seq(
      s"-Xmacro-settings:scala-version=${scalaVersion.value}",
      s"-Xmacro-settings:scala-versions=${crossScalaVersions.value.mkString(":")}"
    ),
    testOptions in Test += Tests.Argument("-oDF"),
    scalacOptions ++= { (isSnapshot.value, scalaVersion.value) match {
      case (_, "2.12.10") => Seq(
        "-Xsource:2.13",
        "-Ypartial-unification",
        "-Yno-adapted-args",
        "-Xlint:adapted-args",
        "-Xlint:by-name-right-associative",
        "-Xlint:constant",
        "-Xlint:delayedinit-select",
        "-Xlint:doc-detached",
        "-Xlint:inaccessible",
        "-Xlint:infer-any",
        "-Xlint:missing-interpolator",
        "-Xlint:nullary-override",
        "-Xlint:nullary-unit",
        "-Xlint:option-implicit",
        "-Xlint:package-object-classes",
        "-Xlint:poly-implicit-overload",
        "-Xlint:private-shadow",
        "-Xlint:stars-align",
        "-Xlint:type-parameter-shadow",
        "-Xlint:unsound-match",
        "-opt-warnings:_",
        "-Ywarn-extra-implicit",
        "-Ywarn-unused:_",
        "-Ywarn-adapted-args",
        "-Ywarn-dead-code",
        "-Ywarn-inaccessible",
        "-Ywarn-infer-any",
        "-Ywarn-nullary-override",
        "-Ywarn-nullary-unit",
        "-Ywarn-numeric-widen",
        "-Ywarn-unused-import",
        "-Ywarn-value-discard"
      )
      case (_, "2.13.1") => Seq(
        "-Xlint:_,-eta-sam",
        "-Wdead-code",
        "-Wextra-implicit",
        "-Wnumeric-widen",
        "-Woctal-literal",
        "-Wunused:_",
        "-Wvalue-discard"
      )
      case (_, _) => Seq.empty
    } },
    scalacOptions ++= { (isSnapshot.value, scalaVersion.value) match {
      case (false, _) => Seq(
        "-opt:l:inline",
        "-opt-inline-from:izumi.**"
      )
      case (_, _) => Seq.empty
    } },
    scalaVersion := crossScalaVersions.value.head,
    crossScalaVersions := Seq(
      "2.12.10",
      "2.13.1"
    )
  )
  .disablePlugins(AssemblyPlugin)

lazy val `distage-framework-api` = project.in(file("distage/distage-framework-api"))
  .dependsOn(
    `distage-core-api` % "test->compile;compile->compile"
  )
  .settings(
    libraryDependencies ++= Seq(
      compilerPlugin("org.typelevel" % "kind-projector" % V.kind_projector cross CrossVersion.full),
      "org.scala-lang.modules" %% "scala-collection-compat" % V.collection_compat,
      "org.scalatest" %% "scalatest" % V.scalatest % Test
    )
  )
  .settings(
    organization := "io.7mind.izumi",
    unmanagedSourceDirectories in Compile += baseDirectory.value / ".jvm/src/main/scala" ,
    unmanagedResourceDirectories in Compile += baseDirectory.value / ".jvm/src/main/resources" ,
    unmanagedSourceDirectories in Test += baseDirectory.value / ".jvm/src/test/scala" ,
    unmanagedResourceDirectories in Test += baseDirectory.value / ".jvm/src/test/resources" ,
    scalacOptions ++= Seq(
      s"-Xmacro-settings:scala-version=${scalaVersion.value}",
      s"-Xmacro-settings:scala-versions=${crossScalaVersions.value.mkString(":")}"
    ),
    testOptions in Test += Tests.Argument("-oDF"),
    scalacOptions ++= { (isSnapshot.value, scalaVersion.value) match {
      case (_, "2.12.10") => Seq(
        "-Xsource:2.13",
        "-Ypartial-unification",
        "-Yno-adapted-args",
        "-Xlint:adapted-args",
        "-Xlint:by-name-right-associative",
        "-Xlint:constant",
        "-Xlint:delayedinit-select",
        "-Xlint:doc-detached",
        "-Xlint:inaccessible",
        "-Xlint:infer-any",
        "-Xlint:missing-interpolator",
        "-Xlint:nullary-override",
        "-Xlint:nullary-unit",
        "-Xlint:option-implicit",
        "-Xlint:package-object-classes",
        "-Xlint:poly-implicit-overload",
        "-Xlint:private-shadow",
        "-Xlint:stars-align",
        "-Xlint:type-parameter-shadow",
        "-Xlint:unsound-match",
        "-opt-warnings:_",
        "-Ywarn-extra-implicit",
        "-Ywarn-unused:_",
        "-Ywarn-adapted-args",
        "-Ywarn-dead-code",
        "-Ywarn-inaccessible",
        "-Ywarn-infer-any",
        "-Ywarn-nullary-override",
        "-Ywarn-nullary-unit",
        "-Ywarn-numeric-widen",
        "-Ywarn-unused-import",
        "-Ywarn-value-discard"
      )
      case (_, "2.13.1") => Seq(
        "-Xlint:_,-eta-sam",
        "-Wdead-code",
        "-Wextra-implicit",
        "-Wnumeric-widen",
        "-Woctal-literal",
        "-Wunused:_",
        "-Wvalue-discard"
      )
      case (_, _) => Seq.empty
    } },
    scalacOptions ++= { (isSnapshot.value, scalaVersion.value) match {
      case (false, _) => Seq(
        "-opt:l:inline",
        "-opt-inline-from:izumi.**"
      )
      case (_, _) => Seq.empty
    } },
    scalaVersion := crossScalaVersions.value.head,
    crossScalaVersions := Seq(
      "2.12.10",
      "2.13.1"
    )
  )
  .disablePlugins(AssemblyPlugin)

lazy val `distage-framework` = project.in(file("distage/distage-framework"))
  .dependsOn(
    `distage-extension-logstage` % "test->compile;compile->compile",
    `logstage-adapter-slf4j` % "test->compile;compile->compile",
    `logstage-rendering-circe` % "test->compile;compile->compile",
    `distage-core` % "test->test;compile->compile",
    `distage-framework-api` % "test->test;compile->compile",
    `distage-extension-plugins` % "test->test;compile->compile",
    `distage-extension-config` % "test->test;compile->compile"
  )
  .settings(
    libraryDependencies ++= Seq(
      compilerPlugin("org.typelevel" % "kind-projector" % V.kind_projector cross CrossVersion.full),
      "org.scala-lang.modules" %% "scala-collection-compat" % V.collection_compat,
      "org.scalatest" %% "scalatest" % V.scalatest % Test,
      "org.typelevel" %% "cats-core" % V.cats % Optional,
      "org.typelevel" %% "cats-effect" % V.cats_effect % Optional,
      "dev.zio" %% "zio" % V.zio % Optional,
      "org.scala-lang" % "scala-reflect" % scalaVersion.value % Provided
    )
  )
  .settings(
    organization := "io.7mind.izumi",
    unmanagedSourceDirectories in Compile += baseDirectory.value / ".jvm/src/main/scala" ,
    unmanagedResourceDirectories in Compile += baseDirectory.value / ".jvm/src/main/resources" ,
    unmanagedSourceDirectories in Test += baseDirectory.value / ".jvm/src/test/scala" ,
    unmanagedResourceDirectories in Test += baseDirectory.value / ".jvm/src/test/resources" ,
    scalacOptions ++= Seq(
      s"-Xmacro-settings:scala-version=${scalaVersion.value}",
      s"-Xmacro-settings:scala-versions=${crossScalaVersions.value.mkString(":")}"
    ),
    testOptions in Test += Tests.Argument("-oDF"),
    scalacOptions ++= { (isSnapshot.value, scalaVersion.value) match {
      case (_, "2.12.10") => Seq(
        "-Xsource:2.13",
        "-Ypartial-unification",
        "-Yno-adapted-args",
        "-Xlint:adapted-args",
        "-Xlint:by-name-right-associative",
        "-Xlint:constant",
        "-Xlint:delayedinit-select",
        "-Xlint:doc-detached",
        "-Xlint:inaccessible",
        "-Xlint:infer-any",
        "-Xlint:missing-interpolator",
        "-Xlint:nullary-override",
        "-Xlint:nullary-unit",
        "-Xlint:option-implicit",
        "-Xlint:package-object-classes",
        "-Xlint:poly-implicit-overload",
        "-Xlint:private-shadow",
        "-Xlint:stars-align",
        "-Xlint:type-parameter-shadow",
        "-Xlint:unsound-match",
        "-opt-warnings:_",
        "-Ywarn-extra-implicit",
        "-Ywarn-unused:_",
        "-Ywarn-adapted-args",
        "-Ywarn-dead-code",
        "-Ywarn-inaccessible",
        "-Ywarn-infer-any",
        "-Ywarn-nullary-override",
        "-Ywarn-nullary-unit",
        "-Ywarn-numeric-widen",
        "-Ywarn-unused-import",
        "-Ywarn-value-discard"
      )
      case (_, "2.13.1") => Seq(
        "-Xlint:_,-eta-sam",
        "-Wdead-code",
        "-Wextra-implicit",
        "-Wnumeric-widen",
        "-Woctal-literal",
        "-Wunused:_",
        "-Wvalue-discard"
      )
      case (_, _) => Seq.empty
    } },
    scalacOptions ++= { (isSnapshot.value, scalaVersion.value) match {
      case (false, _) => Seq(
        "-opt:l:inline",
        "-opt-inline-from:izumi.**"
      )
      case (_, _) => Seq.empty
    } },
    scalaVersion := crossScalaVersions.value.head,
    crossScalaVersions := Seq(
      "2.12.10",
      "2.13.1"
    )
  )
  .disablePlugins(AssemblyPlugin)

lazy val `distage-framework-docker` = project.in(file("distage/distage-framework-docker"))
  .dependsOn(
    `distage-core` % "test->compile;compile->compile",
    `distage-extension-config` % "test->compile;compile->compile",
    `distage-framework-api` % "test->compile;compile->compile",
    `distage-extension-logstage` % "test->compile;compile->compile",
    `distage-testkit-scalatest` % "test->compile"
  )
  .settings(
    libraryDependencies ++= Seq(
      compilerPlugin("org.typelevel" % "kind-projector" % V.kind_projector cross CrossVersion.full),
      "org.scala-lang.modules" %% "scala-collection-compat" % V.collection_compat,
      "org.scalatest" %% "scalatest" % V.scalatest % Test,
      "org.typelevel" %% "cats-core" % V.cats % Test,
      "org.typelevel" %% "cats-effect" % V.cats_effect % Test,
      "dev.zio" %% "zio" % V.zio % Test,
      "com.github.docker-java" % "docker-java" % V.docker_java
    )
  )
  .settings(
    organization := "io.7mind.izumi",
    unmanagedSourceDirectories in Compile += baseDirectory.value / ".jvm/src/main/scala" ,
    unmanagedResourceDirectories in Compile += baseDirectory.value / ".jvm/src/main/resources" ,
    unmanagedSourceDirectories in Test += baseDirectory.value / ".jvm/src/test/scala" ,
    unmanagedResourceDirectories in Test += baseDirectory.value / ".jvm/src/test/resources" ,
    scalacOptions ++= Seq(
      s"-Xmacro-settings:scala-version=${scalaVersion.value}",
      s"-Xmacro-settings:scala-versions=${crossScalaVersions.value.mkString(":")}"
    ),
    testOptions in Test += Tests.Argument("-oDF"),
    scalacOptions ++= { (isSnapshot.value, scalaVersion.value) match {
      case (_, "2.12.10") => Seq(
        "-Xsource:2.13",
        "-Ypartial-unification",
        "-Yno-adapted-args",
        "-Xlint:adapted-args",
        "-Xlint:by-name-right-associative",
        "-Xlint:constant",
        "-Xlint:delayedinit-select",
        "-Xlint:doc-detached",
        "-Xlint:inaccessible",
        "-Xlint:infer-any",
        "-Xlint:missing-interpolator",
        "-Xlint:nullary-override",
        "-Xlint:nullary-unit",
        "-Xlint:option-implicit",
        "-Xlint:package-object-classes",
        "-Xlint:poly-implicit-overload",
        "-Xlint:private-shadow",
        "-Xlint:stars-align",
        "-Xlint:type-parameter-shadow",
        "-Xlint:unsound-match",
        "-opt-warnings:_",
        "-Ywarn-extra-implicit",
        "-Ywarn-unused:_",
        "-Ywarn-adapted-args",
        "-Ywarn-dead-code",
        "-Ywarn-inaccessible",
        "-Ywarn-infer-any",
        "-Ywarn-nullary-override",
        "-Ywarn-nullary-unit",
        "-Ywarn-numeric-widen",
        "-Ywarn-unused-import",
        "-Ywarn-value-discard"
      )
      case (_, "2.13.1") => Seq(
        "-Xlint:_,-eta-sam",
        "-Wdead-code",
        "-Wextra-implicit",
        "-Wnumeric-widen",
        "-Woctal-literal",
        "-Wunused:_",
        "-Wvalue-discard"
      )
      case (_, _) => Seq.empty
    } },
    scalacOptions ++= { (isSnapshot.value, scalaVersion.value) match {
      case (false, _) => Seq(
        "-opt:l:inline",
        "-opt-inline-from:izumi.**"
      )
      case (_, _) => Seq.empty
    } },
    scalaVersion := crossScalaVersions.value.head,
    crossScalaVersions := Seq(
      "2.12.10",
      "2.13.1"
    )
  )
  .disablePlugins(AssemblyPlugin)

lazy val `distage-testkit-core` = project.in(file("distage/distage-testkit-core"))
  .dependsOn(
    `distage-extension-config` % "test->compile;compile->compile",
    `distage-framework` % "test->compile;compile->compile",
    `distage-extension-logstage` % "test->compile;compile->compile",
    `distage-core` % "test->test;compile->compile"
  )
  .settings(
    libraryDependencies ++= Seq(
      compilerPlugin("org.typelevel" % "kind-projector" % V.kind_projector cross CrossVersion.full),
      "org.scala-lang.modules" %% "scala-collection-compat" % V.collection_compat,
      "org.scalatest" %% "scalatest" % V.scalatest % Test,
      "org.typelevel" %% "cats-core" % V.cats % Optional,
      "org.typelevel" %% "cats-effect" % V.cats_effect % Optional,
      "dev.zio" %% "zio" % V.zio % Optional
    )
  )
  .settings(
    organization := "io.7mind.izumi",
    unmanagedSourceDirectories in Compile += baseDirectory.value / ".jvm/src/main/scala" ,
    unmanagedResourceDirectories in Compile += baseDirectory.value / ".jvm/src/main/resources" ,
    unmanagedSourceDirectories in Test += baseDirectory.value / ".jvm/src/test/scala" ,
    unmanagedResourceDirectories in Test += baseDirectory.value / ".jvm/src/test/resources" ,
    classLoaderLayeringStrategy in Test := ClassLoaderLayeringStrategy.Flat,
    scalacOptions ++= Seq(
      s"-Xmacro-settings:scala-version=${scalaVersion.value}",
      s"-Xmacro-settings:scala-versions=${crossScalaVersions.value.mkString(":")}"
    ),
    testOptions in Test += Tests.Argument("-oDF"),
    scalacOptions ++= { (isSnapshot.value, scalaVersion.value) match {
      case (_, "2.12.10") => Seq(
        "-Xsource:2.13",
        "-Ypartial-unification",
        "-Yno-adapted-args",
        "-Xlint:adapted-args",
        "-Xlint:by-name-right-associative",
        "-Xlint:constant",
        "-Xlint:delayedinit-select",
        "-Xlint:doc-detached",
        "-Xlint:inaccessible",
        "-Xlint:infer-any",
        "-Xlint:missing-interpolator",
        "-Xlint:nullary-override",
        "-Xlint:nullary-unit",
        "-Xlint:option-implicit",
        "-Xlint:package-object-classes",
        "-Xlint:poly-implicit-overload",
        "-Xlint:private-shadow",
        "-Xlint:stars-align",
        "-Xlint:type-parameter-shadow",
        "-Xlint:unsound-match",
        "-opt-warnings:_",
        "-Ywarn-extra-implicit",
        "-Ywarn-unused:_",
        "-Ywarn-adapted-args",
        "-Ywarn-dead-code",
        "-Ywarn-inaccessible",
        "-Ywarn-infer-any",
        "-Ywarn-nullary-override",
        "-Ywarn-nullary-unit",
        "-Ywarn-numeric-widen",
        "-Ywarn-unused-import",
        "-Ywarn-value-discard"
      )
      case (_, "2.13.1") => Seq(
        "-Xlint:_,-eta-sam",
        "-Wdead-code",
        "-Wextra-implicit",
        "-Wnumeric-widen",
        "-Woctal-literal",
        "-Wunused:_",
        "-Wvalue-discard"
      )
      case (_, _) => Seq.empty
    } },
    scalacOptions ++= { (isSnapshot.value, scalaVersion.value) match {
      case (false, _) => Seq(
        "-opt:l:inline",
        "-opt-inline-from:izumi.**"
      )
      case (_, _) => Seq.empty
    } },
    scalaVersion := crossScalaVersions.value.head,
    crossScalaVersions := Seq(
      "2.12.10",
      "2.13.1"
    )
  )
  .disablePlugins(AssemblyPlugin)

lazy val `distage-testkit-scalatest` = project.in(file("distage/distage-testkit-scalatest"))
  .dependsOn(
    `distage-testkit-core` % "test->compile;compile->compile",
    `distage-core` % "test->test;compile->compile",
    `distage-extension-plugins` % "test->test;compile->compile"
  )
  .settings(
    libraryDependencies ++= Seq(
      compilerPlugin("org.typelevel" % "kind-projector" % V.kind_projector cross CrossVersion.full),
      "org.scala-lang.modules" %% "scala-collection-compat" % V.collection_compat,
      "org.scalatest" %% "scalatest" % V.scalatest % Test,
      "org.typelevel" %% "cats-core" % V.cats % Optional,
      "org.typelevel" %% "cats-effect" % V.cats_effect % Optional,
      "dev.zio" %% "zio" % V.zio % Optional,
      "org.scalatest" %% "scalatest" % V.scalatest
    )
  )
  .settings(
    organization := "io.7mind.izumi",
    unmanagedSourceDirectories in Compile += baseDirectory.value / ".jvm/src/main/scala" ,
    unmanagedResourceDirectories in Compile += baseDirectory.value / ".jvm/src/main/resources" ,
    unmanagedSourceDirectories in Test += baseDirectory.value / ".jvm/src/test/scala" ,
    unmanagedResourceDirectories in Test += baseDirectory.value / ".jvm/src/test/resources" ,
    classLoaderLayeringStrategy in Test := ClassLoaderLayeringStrategy.Flat,
    scalacOptions ++= Seq(
      s"-Xmacro-settings:scala-version=${scalaVersion.value}",
      s"-Xmacro-settings:scala-versions=${crossScalaVersions.value.mkString(":")}"
    ),
    testOptions in Test += Tests.Argument("-oDF"),
    scalacOptions ++= { (isSnapshot.value, scalaVersion.value) match {
      case (_, "2.12.10") => Seq(
        "-Xsource:2.13",
        "-Ypartial-unification",
        "-Yno-adapted-args",
        "-Xlint:adapted-args",
        "-Xlint:by-name-right-associative",
        "-Xlint:constant",
        "-Xlint:delayedinit-select",
        "-Xlint:doc-detached",
        "-Xlint:inaccessible",
        "-Xlint:infer-any",
        "-Xlint:missing-interpolator",
        "-Xlint:nullary-override",
        "-Xlint:nullary-unit",
        "-Xlint:option-implicit",
        "-Xlint:package-object-classes",
        "-Xlint:poly-implicit-overload",
        "-Xlint:private-shadow",
        "-Xlint:stars-align",
        "-Xlint:type-parameter-shadow",
        "-Xlint:unsound-match",
        "-opt-warnings:_",
        "-Ywarn-extra-implicit",
        "-Ywarn-unused:_",
        "-Ywarn-adapted-args",
        "-Ywarn-dead-code",
        "-Ywarn-inaccessible",
        "-Ywarn-infer-any",
        "-Ywarn-nullary-override",
        "-Ywarn-nullary-unit",
        "-Ywarn-numeric-widen",
        "-Ywarn-unused-import",
        "-Ywarn-value-discard"
      )
      case (_, "2.13.1") => Seq(
        "-Xlint:_,-eta-sam",
        "-Wdead-code",
        "-Wextra-implicit",
        "-Wnumeric-widen",
        "-Woctal-literal",
        "-Wunused:_",
        "-Wvalue-discard"
      )
      case (_, _) => Seq.empty
    } },
    scalacOptions ++= { (isSnapshot.value, scalaVersion.value) match {
      case (false, _) => Seq(
        "-opt:l:inline",
        "-opt-inline-from:izumi.**"
      )
      case (_, _) => Seq.empty
    } },
    scalaVersion := crossScalaVersions.value.head,
    crossScalaVersions := Seq(
      "2.12.10",
      "2.13.1"
    )
  )
  .disablePlugins(AssemblyPlugin)

lazy val `distage-testkit-legacy` = project.in(file("distage/distage-testkit-legacy"))
  .dependsOn(
    `distage-extension-config` % "test->compile;compile->compile",
    `distage-framework` % "test->compile;compile->compile",
    `distage-extension-logstage` % "test->compile;compile->compile",
    `distage-core` % "test->compile;compile->compile",
    `distage-testkit-core` % "test->compile;compile->compile"
  )
  .settings(
    libraryDependencies ++= Seq(
      compilerPlugin("org.typelevel" % "kind-projector" % V.kind_projector cross CrossVersion.full),
      "org.scala-lang.modules" %% "scala-collection-compat" % V.collection_compat,
      "org.scalatest" %% "scalatest" % V.scalatest % Test,
      "org.typelevel" %% "cats-core" % V.cats % Optional,
      "org.typelevel" %% "cats-effect" % V.cats_effect % Optional,
      "dev.zio" %% "zio" % V.zio % Optional,
      "org.scalatest" %% "scalatest" % V.scalatest
    )
  )
  .settings(
    organization := "io.7mind.izumi",
    unmanagedSourceDirectories in Compile += baseDirectory.value / ".jvm/src/main/scala" ,
    unmanagedResourceDirectories in Compile += baseDirectory.value / ".jvm/src/main/resources" ,
    unmanagedSourceDirectories in Test += baseDirectory.value / ".jvm/src/test/scala" ,
    unmanagedResourceDirectories in Test += baseDirectory.value / ".jvm/src/test/resources" ,
    classLoaderLayeringStrategy in Test := ClassLoaderLayeringStrategy.Flat,
    scalacOptions ++= Seq(
      s"-Xmacro-settings:scala-version=${scalaVersion.value}",
      s"-Xmacro-settings:scala-versions=${crossScalaVersions.value.mkString(":")}"
    ),
    testOptions in Test += Tests.Argument("-oDF"),
    scalacOptions ++= { (isSnapshot.value, scalaVersion.value) match {
      case (_, "2.12.10") => Seq(
        "-Xsource:2.13",
        "-Ypartial-unification",
        "-Yno-adapted-args",
        "-Xlint:adapted-args",
        "-Xlint:by-name-right-associative",
        "-Xlint:constant",
        "-Xlint:delayedinit-select",
        "-Xlint:doc-detached",
        "-Xlint:inaccessible",
        "-Xlint:infer-any",
        "-Xlint:missing-interpolator",
        "-Xlint:nullary-override",
        "-Xlint:nullary-unit",
        "-Xlint:option-implicit",
        "-Xlint:package-object-classes",
        "-Xlint:poly-implicit-overload",
        "-Xlint:private-shadow",
        "-Xlint:stars-align",
        "-Xlint:type-parameter-shadow",
        "-Xlint:unsound-match",
        "-opt-warnings:_",
        "-Ywarn-extra-implicit",
        "-Ywarn-unused:_",
        "-Ywarn-adapted-args",
        "-Ywarn-dead-code",
        "-Ywarn-inaccessible",
        "-Ywarn-infer-any",
        "-Ywarn-nullary-override",
        "-Ywarn-nullary-unit",
        "-Ywarn-numeric-widen",
        "-Ywarn-unused-import",
        "-Ywarn-value-discard"
      )
      case (_, "2.13.1") => Seq(
        "-Xlint:_,-eta-sam",
        "-Wdead-code",
        "-Wextra-implicit",
        "-Wnumeric-widen",
        "-Woctal-literal",
        "-Wunused:_",
        "-Wvalue-discard"
      )
      case (_, _) => Seq.empty
    } },
    scalacOptions ++= { (isSnapshot.value, scalaVersion.value) match {
      case (false, _) => Seq(
        "-opt:l:inline",
        "-opt-inline-from:izumi.**"
      )
      case (_, _) => Seq.empty
    } },
    scalaVersion := crossScalaVersions.value.head,
    crossScalaVersions := Seq(
      "2.12.10",
      "2.13.1"
    )
  )
  .disablePlugins(AssemblyPlugin)

<<<<<<< HEAD
=======
lazy val `logstage-api` = project.in(file("logstage/logstage-api"))
  .dependsOn(
    `fundamentals-reflection` % "test->compile;compile->compile"
  )
  .settings(
    libraryDependencies ++= Seq(
      compilerPlugin("org.typelevel" % "kind-projector" % V.kind_projector cross CrossVersion.full),
      "org.scala-lang.modules" %% "scala-collection-compat" % V.collection_compat,
      "org.scalatest" %% "scalatest" % V.scalatest % Test,
      "org.scala-lang" % "scala-reflect" % scalaVersion.value % Provided
    )
  )
  .settings(
    organization := "io.7mind.izumi",
    unmanagedSourceDirectories in Compile += baseDirectory.value / ".jvm/src/main/scala" ,
    unmanagedResourceDirectories in Compile += baseDirectory.value / ".jvm/src/main/resources" ,
    unmanagedSourceDirectories in Test += baseDirectory.value / ".jvm/src/test/scala" ,
    unmanagedResourceDirectories in Test += baseDirectory.value / ".jvm/src/test/resources" ,
    scalacOptions ++= Seq(
      s"-Xmacro-settings:scala-version=${scalaVersion.value}",
      s"-Xmacro-settings:scala-versions=${crossScalaVersions.value.mkString(":")}"
    ),
    testOptions in Test += Tests.Argument("-oDF"),
    scalacOptions ++= { (isSnapshot.value, scalaVersion.value) match {
      case (_, "2.12.10") => Seq(
        "-Xsource:2.13",
        "-Ypartial-unification",
        "-Yno-adapted-args",
        "-Xlint:adapted-args",
        "-Xlint:by-name-right-associative",
        "-Xlint:constant",
        "-Xlint:delayedinit-select",
        "-Xlint:doc-detached",
        "-Xlint:inaccessible",
        "-Xlint:infer-any",
        "-Xlint:missing-interpolator",
        "-Xlint:nullary-override",
        "-Xlint:nullary-unit",
        "-Xlint:option-implicit",
        "-Xlint:package-object-classes",
        "-Xlint:poly-implicit-overload",
        "-Xlint:private-shadow",
        "-Xlint:stars-align",
        "-Xlint:type-parameter-shadow",
        "-Xlint:unsound-match",
        "-opt-warnings:_",
        "-Ywarn-extra-implicit",
        "-Ywarn-unused:_",
        "-Ywarn-adapted-args",
        "-Ywarn-dead-code",
        "-Ywarn-inaccessible",
        "-Ywarn-infer-any",
        "-Ywarn-nullary-override",
        "-Ywarn-nullary-unit",
        "-Ywarn-numeric-widen",
        "-Ywarn-unused-import",
        "-Ywarn-value-discard"
      )
      case (_, "2.13.1") => Seq(
        "-Xlint:_,-eta-sam",
        "-Wdead-code",
        "-Wextra-implicit",
        "-Wnumeric-widen",
        "-Woctal-literal",
        "-Wunused:_",
        "-Wvalue-discard"
      )
      case (_, _) => Seq.empty
    } },
    scalacOptions ++= { (isSnapshot.value, scalaVersion.value) match {
      case (false, _) => Seq(
        "-opt:l:inline",
        "-opt-inline-from:izumi.**"
      )
      case (_, _) => Seq.empty
    } },
    scalaVersion := crossScalaVersions.value.head,
    crossScalaVersions := Seq(
      "2.12.10",
      "2.13.1"
    )
  )
  .disablePlugins(AssemblyPlugin)

>>>>>>> 4cc2b701
lazy val `logstage-core` = project.in(file("logstage/logstage-core"))
  .dependsOn(
    `fundamentals-bio` % "test->compile;compile->compile",
    `fundamentals-reflection` % "test->compile;compile->compile"
  )
  .settings(
    libraryDependencies ++= Seq(
      compilerPlugin("org.typelevel" % "kind-projector" % V.kind_projector cross CrossVersion.full),
      "org.scala-lang.modules" %% "scala-collection-compat" % V.collection_compat,
      "org.scalatest" %% "scalatest" % V.scalatest % Test,
      "org.scala-lang" % "scala-reflect" % scalaVersion.value % Provided,
      "org.typelevel" %% "cats-core" % V.cats % Optional,
      "dev.zio" %% "zio" % V.zio % Optional,
      "io.github.cquiroz" %% "scala-java-time" % V.scala_java_time,
      "org.typelevel" %% "cats-core" % V.cats % Test,
      "org.typelevel" %% "cats-effect" % V.cats_effect % Test,
      "dev.zio" %% "zio" % V.zio % Test
    )
  )
  .settings(
    organization := "io.7mind.izumi",
    unmanagedSourceDirectories in Compile += baseDirectory.value / ".jvm/src/main/scala" ,
    unmanagedResourceDirectories in Compile += baseDirectory.value / ".jvm/src/main/resources" ,
    unmanagedSourceDirectories in Test += baseDirectory.value / ".jvm/src/test/scala" ,
    unmanagedResourceDirectories in Test += baseDirectory.value / ".jvm/src/test/resources" ,
    scalacOptions ++= Seq(
      s"-Xmacro-settings:scala-version=${scalaVersion.value}",
      s"-Xmacro-settings:scala-versions=${crossScalaVersions.value.mkString(":")}"
    ),
    testOptions in Test += Tests.Argument("-oDF"),
    scalacOptions ++= { (isSnapshot.value, scalaVersion.value) match {
      case (_, "2.12.10") => Seq(
        "-Xsource:2.13",
        "-Ypartial-unification",
        "-Yno-adapted-args",
        "-Xlint:adapted-args",
        "-Xlint:by-name-right-associative",
        "-Xlint:constant",
        "-Xlint:delayedinit-select",
        "-Xlint:doc-detached",
        "-Xlint:inaccessible",
        "-Xlint:infer-any",
        "-Xlint:missing-interpolator",
        "-Xlint:nullary-override",
        "-Xlint:nullary-unit",
        "-Xlint:option-implicit",
        "-Xlint:package-object-classes",
        "-Xlint:poly-implicit-overload",
        "-Xlint:private-shadow",
        "-Xlint:stars-align",
        "-Xlint:type-parameter-shadow",
        "-Xlint:unsound-match",
        "-opt-warnings:_",
        "-Ywarn-extra-implicit",
        "-Ywarn-unused:_",
        "-Ywarn-adapted-args",
        "-Ywarn-dead-code",
        "-Ywarn-inaccessible",
        "-Ywarn-infer-any",
        "-Ywarn-nullary-override",
        "-Ywarn-nullary-unit",
        "-Ywarn-numeric-widen",
        "-Ywarn-unused-import",
        "-Ywarn-value-discard"
      )
      case (_, "2.13.1") => Seq(
        "-Xlint:_,-eta-sam",
        "-Wdead-code",
        "-Wextra-implicit",
        "-Wnumeric-widen",
        "-Woctal-literal",
        "-Wunused:_",
        "-Wvalue-discard"
      )
      case (_, _) => Seq.empty
    } },
    scalacOptions ++= { (isSnapshot.value, scalaVersion.value) match {
      case (false, _) => Seq(
        "-opt:l:inline",
        "-opt-inline-from:izumi.**"
      )
      case (_, _) => Seq.empty
    } },
    scalaVersion := crossScalaVersions.value.head,
    crossScalaVersions := Seq(
      "2.12.10",
      "2.13.1"
    )
  )
  .disablePlugins(AssemblyPlugin)

lazy val `logstage-rendering-circe` = project.in(file("logstage/logstage-rendering-circe"))
  .dependsOn(
    `fundamentals-json-circe` % "test->compile;compile->compile",
    `logstage-core` % "test->test;compile->compile"
  )
  .settings(
    libraryDependencies ++= Seq(
      compilerPlugin("org.typelevel" % "kind-projector" % V.kind_projector cross CrossVersion.full),
      "org.scala-lang.modules" %% "scala-collection-compat" % V.collection_compat,
      "org.scalatest" %% "scalatest" % V.scalatest % Test
    )
  )
  .settings(
    organization := "io.7mind.izumi",
    unmanagedSourceDirectories in Compile += baseDirectory.value / ".jvm/src/main/scala" ,
    unmanagedResourceDirectories in Compile += baseDirectory.value / ".jvm/src/main/resources" ,
    unmanagedSourceDirectories in Test += baseDirectory.value / ".jvm/src/test/scala" ,
    unmanagedResourceDirectories in Test += baseDirectory.value / ".jvm/src/test/resources" ,
    scalacOptions ++= Seq(
      s"-Xmacro-settings:scala-version=${scalaVersion.value}",
      s"-Xmacro-settings:scala-versions=${crossScalaVersions.value.mkString(":")}"
    ),
    testOptions in Test += Tests.Argument("-oDF"),
    scalacOptions ++= { (isSnapshot.value, scalaVersion.value) match {
      case (_, "2.12.10") => Seq(
        "-Xsource:2.13",
        "-Ypartial-unification",
        "-Yno-adapted-args",
        "-Xlint:adapted-args",
        "-Xlint:by-name-right-associative",
        "-Xlint:constant",
        "-Xlint:delayedinit-select",
        "-Xlint:doc-detached",
        "-Xlint:inaccessible",
        "-Xlint:infer-any",
        "-Xlint:missing-interpolator",
        "-Xlint:nullary-override",
        "-Xlint:nullary-unit",
        "-Xlint:option-implicit",
        "-Xlint:package-object-classes",
        "-Xlint:poly-implicit-overload",
        "-Xlint:private-shadow",
        "-Xlint:stars-align",
        "-Xlint:type-parameter-shadow",
        "-Xlint:unsound-match",
        "-opt-warnings:_",
        "-Ywarn-extra-implicit",
        "-Ywarn-unused:_",
        "-Ywarn-adapted-args",
        "-Ywarn-dead-code",
        "-Ywarn-inaccessible",
        "-Ywarn-infer-any",
        "-Ywarn-nullary-override",
        "-Ywarn-nullary-unit",
        "-Ywarn-numeric-widen",
        "-Ywarn-unused-import",
        "-Ywarn-value-discard"
      )
      case (_, "2.13.1") => Seq(
        "-Xlint:_,-eta-sam",
        "-Wdead-code",
        "-Wextra-implicit",
        "-Wnumeric-widen",
        "-Woctal-literal",
        "-Wunused:_",
        "-Wvalue-discard"
      )
      case (_, _) => Seq.empty
    } },
    scalacOptions ++= { (isSnapshot.value, scalaVersion.value) match {
      case (false, _) => Seq(
        "-opt:l:inline",
        "-opt-inline-from:izumi.**"
      )
      case (_, _) => Seq.empty
    } },
    scalaVersion := crossScalaVersions.value.head,
    crossScalaVersions := Seq(
      "2.12.10",
      "2.13.1"
    )
  )
  .disablePlugins(AssemblyPlugin)

lazy val `logstage-adapter-slf4j` = project.in(file("logstage/logstage-adapter-slf4j"))
  .dependsOn(
    `logstage-core` % "test->test;compile->compile"
  )
  .settings(
    libraryDependencies ++= Seq(
      compilerPlugin("org.typelevel" % "kind-projector" % V.kind_projector cross CrossVersion.full),
      "org.scala-lang.modules" %% "scala-collection-compat" % V.collection_compat,
      "org.scalatest" %% "scalatest" % V.scalatest % Test,
      "org.slf4j" % "slf4j-api" % V.slf4j
    )
  )
  .settings(
    organization := "io.7mind.izumi",
    unmanagedSourceDirectories in Compile += baseDirectory.value / ".jvm/src/main/scala" ,
    unmanagedResourceDirectories in Compile += baseDirectory.value / ".jvm/src/main/resources" ,
    unmanagedSourceDirectories in Test += baseDirectory.value / ".jvm/src/test/scala" ,
    unmanagedResourceDirectories in Test += baseDirectory.value / ".jvm/src/test/resources" ,
    compileOrder in Compile := CompileOrder.Mixed,
    compileOrder in Test := CompileOrder.Mixed,
    classLoaderLayeringStrategy in Test := ClassLoaderLayeringStrategy.Flat,
    scalacOptions ++= Seq(
      s"-Xmacro-settings:scala-version=${scalaVersion.value}",
      s"-Xmacro-settings:scala-versions=${crossScalaVersions.value.mkString(":")}"
    ),
    testOptions in Test += Tests.Argument("-oDF"),
    scalacOptions ++= { (isSnapshot.value, scalaVersion.value) match {
      case (_, "2.12.10") => Seq(
        "-Xsource:2.13",
        "-Ypartial-unification",
        "-Yno-adapted-args",
        "-Xlint:adapted-args",
        "-Xlint:by-name-right-associative",
        "-Xlint:constant",
        "-Xlint:delayedinit-select",
        "-Xlint:doc-detached",
        "-Xlint:inaccessible",
        "-Xlint:infer-any",
        "-Xlint:missing-interpolator",
        "-Xlint:nullary-override",
        "-Xlint:nullary-unit",
        "-Xlint:option-implicit",
        "-Xlint:package-object-classes",
        "-Xlint:poly-implicit-overload",
        "-Xlint:private-shadow",
        "-Xlint:stars-align",
        "-Xlint:type-parameter-shadow",
        "-Xlint:unsound-match",
        "-opt-warnings:_",
        "-Ywarn-extra-implicit",
        "-Ywarn-unused:_",
        "-Ywarn-adapted-args",
        "-Ywarn-dead-code",
        "-Ywarn-inaccessible",
        "-Ywarn-infer-any",
        "-Ywarn-nullary-override",
        "-Ywarn-nullary-unit",
        "-Ywarn-numeric-widen",
        "-Ywarn-unused-import",
        "-Ywarn-value-discard"
      )
      case (_, "2.13.1") => Seq(
        "-Xlint:_,-eta-sam",
        "-Wdead-code",
        "-Wextra-implicit",
        "-Wnumeric-widen",
        "-Woctal-literal",
        "-Wunused:_",
        "-Wvalue-discard"
      )
      case (_, _) => Seq.empty
    } },
    scalacOptions ++= { (isSnapshot.value, scalaVersion.value) match {
      case (false, _) => Seq(
        "-opt:l:inline",
        "-opt-inline-from:izumi.**"
      )
      case (_, _) => Seq.empty
    } },
    scalaVersion := crossScalaVersions.value.head,
    crossScalaVersions := Seq(
      "2.12.10",
      "2.13.1"
    )
  )
  .disablePlugins(AssemblyPlugin)

lazy val `logstage-sink-slf4j` = project.in(file("logstage/logstage-sink-slf4j"))
  .dependsOn(
    `logstage-core` % "test->compile;compile->compile",
    `logstage-core` % "test->test;compile->compile"
  )
  .settings(
    libraryDependencies ++= Seq(
      compilerPlugin("org.typelevel" % "kind-projector" % V.kind_projector cross CrossVersion.full),
      "org.scala-lang.modules" %% "scala-collection-compat" % V.collection_compat,
      "org.scalatest" %% "scalatest" % V.scalatest % Test,
      "org.slf4j" % "slf4j-api" % V.slf4j,
      "org.slf4j" % "slf4j-simple" % V.slf4j % Test
    )
  )
  .settings(
    organization := "io.7mind.izumi",
    unmanagedSourceDirectories in Compile += baseDirectory.value / ".jvm/src/main/scala" ,
    unmanagedResourceDirectories in Compile += baseDirectory.value / ".jvm/src/main/resources" ,
    unmanagedSourceDirectories in Test += baseDirectory.value / ".jvm/src/test/scala" ,
    unmanagedResourceDirectories in Test += baseDirectory.value / ".jvm/src/test/resources" ,
    scalacOptions ++= Seq(
      s"-Xmacro-settings:scala-version=${scalaVersion.value}",
      s"-Xmacro-settings:scala-versions=${crossScalaVersions.value.mkString(":")}"
    ),
    testOptions in Test += Tests.Argument("-oDF"),
    scalacOptions ++= { (isSnapshot.value, scalaVersion.value) match {
      case (_, "2.12.10") => Seq(
        "-Xsource:2.13",
        "-Ypartial-unification",
        "-Yno-adapted-args",
        "-Xlint:adapted-args",
        "-Xlint:by-name-right-associative",
        "-Xlint:constant",
        "-Xlint:delayedinit-select",
        "-Xlint:doc-detached",
        "-Xlint:inaccessible",
        "-Xlint:infer-any",
        "-Xlint:missing-interpolator",
        "-Xlint:nullary-override",
        "-Xlint:nullary-unit",
        "-Xlint:option-implicit",
        "-Xlint:package-object-classes",
        "-Xlint:poly-implicit-overload",
        "-Xlint:private-shadow",
        "-Xlint:stars-align",
        "-Xlint:type-parameter-shadow",
        "-Xlint:unsound-match",
        "-opt-warnings:_",
        "-Ywarn-extra-implicit",
        "-Ywarn-unused:_",
        "-Ywarn-adapted-args",
        "-Ywarn-dead-code",
        "-Ywarn-inaccessible",
        "-Ywarn-infer-any",
        "-Ywarn-nullary-override",
        "-Ywarn-nullary-unit",
        "-Ywarn-numeric-widen",
        "-Ywarn-unused-import",
        "-Ywarn-value-discard"
      )
      case (_, "2.13.1") => Seq(
        "-Xlint:_,-eta-sam",
        "-Wdead-code",
        "-Wextra-implicit",
        "-Wnumeric-widen",
        "-Woctal-literal",
        "-Wunused:_",
        "-Wvalue-discard"
      )
      case (_, _) => Seq.empty
    } },
    scalacOptions ++= { (isSnapshot.value, scalaVersion.value) match {
      case (false, _) => Seq(
        "-opt:l:inline",
        "-opt-inline-from:izumi.**"
      )
      case (_, _) => Seq.empty
    } },
    scalaVersion := crossScalaVersions.value.head,
    crossScalaVersions := Seq(
      "2.12.10",
      "2.13.1"
    )
  )
  .disablePlugins(AssemblyPlugin)

lazy val `idealingua-v1-model` = project.in(file("idealingua-v1/idealingua-v1-model"))
  .dependsOn(
    `fundamentals-platform` % "test->compile;compile->compile",
    `fundamentals-collections` % "test->compile;compile->compile",
    `fundamentals-functional` % "test->compile;compile->compile"
  )
  .settings(
    libraryDependencies ++= Seq(
      compilerPlugin("org.typelevel" % "kind-projector" % V.kind_projector cross CrossVersion.full),
      "org.scala-lang.modules" %% "scala-collection-compat" % V.collection_compat,
      "org.scalatest" %% "scalatest" % V.scalatest % Test
    )
  )
  .settings(
    organization := "io.7mind.izumi",
    unmanagedSourceDirectories in Compile += baseDirectory.value / ".jvm/src/main/scala" ,
    unmanagedResourceDirectories in Compile += baseDirectory.value / ".jvm/src/main/resources" ,
    unmanagedSourceDirectories in Test += baseDirectory.value / ".jvm/src/test/scala" ,
    unmanagedResourceDirectories in Test += baseDirectory.value / ".jvm/src/test/resources" ,
    scalacOptions ++= Seq(
      s"-Xmacro-settings:scala-version=${scalaVersion.value}",
      s"-Xmacro-settings:scala-versions=${crossScalaVersions.value.mkString(":")}"
    ),
    testOptions in Test += Tests.Argument("-oDF"),
    scalacOptions ++= { (isSnapshot.value, scalaVersion.value) match {
      case (_, "2.12.10") => Seq(
        "-Xsource:2.13",
        "-Ypartial-unification",
        "-Yno-adapted-args",
        "-Xlint:adapted-args",
        "-Xlint:by-name-right-associative",
        "-Xlint:constant",
        "-Xlint:delayedinit-select",
        "-Xlint:doc-detached",
        "-Xlint:inaccessible",
        "-Xlint:infer-any",
        "-Xlint:missing-interpolator",
        "-Xlint:nullary-override",
        "-Xlint:nullary-unit",
        "-Xlint:option-implicit",
        "-Xlint:package-object-classes",
        "-Xlint:poly-implicit-overload",
        "-Xlint:private-shadow",
        "-Xlint:stars-align",
        "-Xlint:type-parameter-shadow",
        "-Xlint:unsound-match",
        "-opt-warnings:_",
        "-Ywarn-extra-implicit",
        "-Ywarn-unused:_",
        "-Ywarn-adapted-args",
        "-Ywarn-dead-code",
        "-Ywarn-inaccessible",
        "-Ywarn-infer-any",
        "-Ywarn-nullary-override",
        "-Ywarn-nullary-unit",
        "-Ywarn-numeric-widen",
        "-Ywarn-unused-import",
        "-Ywarn-value-discard"
      )
      case (_, "2.13.1") => Seq(
        "-Xlint:_,-eta-sam",
        "-Wdead-code",
        "-Wextra-implicit",
        "-Wnumeric-widen",
        "-Woctal-literal",
        "-Wunused:_",
        "-Wvalue-discard"
      )
      case (_, _) => Seq.empty
    } },
    scalacOptions ++= { (isSnapshot.value, scalaVersion.value) match {
      case (false, _) => Seq(
        "-opt:l:inline",
        "-opt-inline-from:izumi.**"
      )
      case (_, _) => Seq.empty
    } },
    scalaVersion := crossScalaVersions.value.head,
    crossScalaVersions := Seq(
      "2.12.10",
      "2.13.1"
    )
  )
  .disablePlugins(AssemblyPlugin)

lazy val `idealingua-v1-core` = project.in(file("idealingua-v1/idealingua-v1-core"))
  .dependsOn(
    `idealingua-v1-model` % "test->compile;compile->compile",
    `fundamentals-reflection` % "test->compile;compile->compile"
  )
  .settings(
    libraryDependencies ++= Seq(
      compilerPlugin("org.typelevel" % "kind-projector" % V.kind_projector cross CrossVersion.full),
      "org.scala-lang.modules" %% "scala-collection-compat" % V.collection_compat,
      "org.scalatest" %% "scalatest" % V.scalatest % Test,
      "com.lihaoyi" %% "fastparse" % V.fastparse
    )
  )
  .settings(
    organization := "io.7mind.izumi",
    unmanagedSourceDirectories in Compile += baseDirectory.value / ".jvm/src/main/scala" ,
    unmanagedResourceDirectories in Compile += baseDirectory.value / ".jvm/src/main/resources" ,
    unmanagedSourceDirectories in Test += baseDirectory.value / ".jvm/src/test/scala" ,
    unmanagedResourceDirectories in Test += baseDirectory.value / ".jvm/src/test/resources" ,
    scalacOptions ++= Seq(
      s"-Xmacro-settings:scala-version=${scalaVersion.value}",
      s"-Xmacro-settings:scala-versions=${crossScalaVersions.value.mkString(":")}"
    ),
    testOptions in Test += Tests.Argument("-oDF"),
    scalacOptions ++= { (isSnapshot.value, scalaVersion.value) match {
      case (_, "2.12.10") => Seq(
        "-Xsource:2.13",
        "-Ypartial-unification",
        "-Yno-adapted-args",
        "-Xlint:adapted-args",
        "-Xlint:by-name-right-associative",
        "-Xlint:constant",
        "-Xlint:delayedinit-select",
        "-Xlint:doc-detached",
        "-Xlint:inaccessible",
        "-Xlint:infer-any",
        "-Xlint:missing-interpolator",
        "-Xlint:nullary-override",
        "-Xlint:nullary-unit",
        "-Xlint:option-implicit",
        "-Xlint:package-object-classes",
        "-Xlint:poly-implicit-overload",
        "-Xlint:private-shadow",
        "-Xlint:stars-align",
        "-Xlint:type-parameter-shadow",
        "-Xlint:unsound-match",
        "-opt-warnings:_",
        "-Ywarn-extra-implicit",
        "-Ywarn-unused:_",
        "-Ywarn-adapted-args",
        "-Ywarn-dead-code",
        "-Ywarn-inaccessible",
        "-Ywarn-infer-any",
        "-Ywarn-nullary-override",
        "-Ywarn-nullary-unit",
        "-Ywarn-numeric-widen",
        "-Ywarn-unused-import",
        "-Ywarn-value-discard"
      )
      case (_, "2.13.1") => Seq(
        "-Xlint:_,-eta-sam",
        "-Wdead-code",
        "-Wextra-implicit",
        "-Wnumeric-widen",
        "-Woctal-literal",
        "-Wunused:_",
        "-Wvalue-discard"
      )
      case (_, _) => Seq.empty
    } },
    scalacOptions ++= { (isSnapshot.value, scalaVersion.value) match {
      case (false, _) => Seq(
        "-opt:l:inline",
        "-opt-inline-from:izumi.**"
      )
      case (_, _) => Seq.empty
    } },
    scalaVersion := crossScalaVersions.value.head,
    crossScalaVersions := Seq(
      "2.12.10",
      "2.13.1"
    )
  )
  .disablePlugins(AssemblyPlugin)

lazy val `idealingua-v1-runtime-rpc-scala` = project.in(file("idealingua-v1/idealingua-v1-runtime-rpc-scala"))
  .dependsOn(
    `fundamentals-bio` % "test->compile;compile->compile",
    `fundamentals-json-circe` % "test->compile;compile->compile"
  )
  .settings(
    libraryDependencies ++= Seq(
      compilerPlugin("org.typelevel" % "kind-projector" % V.kind_projector cross CrossVersion.full),
      "org.scala-lang.modules" %% "scala-collection-compat" % V.collection_compat,
      "org.scalatest" %% "scalatest" % V.scalatest % Test,
      "org.scala-lang" % "scala-reflect" % scalaVersion.value % Provided,
      "org.typelevel" %% "cats-core" % V.cats,
      "org.typelevel" %% "cats-effect" % V.cats_effect,
      "dev.zio" %% "zio" % V.zio,
      "dev.zio" %% "zio-interop-cats" % V.zio_interop_cats
    )
  )
  .settings(
    organization := "io.7mind.izumi",
    unmanagedSourceDirectories in Compile += baseDirectory.value / ".jvm/src/main/scala" ,
    unmanagedResourceDirectories in Compile += baseDirectory.value / ".jvm/src/main/resources" ,
    unmanagedSourceDirectories in Test += baseDirectory.value / ".jvm/src/test/scala" ,
    unmanagedResourceDirectories in Test += baseDirectory.value / ".jvm/src/test/resources" ,
    scalacOptions ++= Seq(
      s"-Xmacro-settings:scala-version=${scalaVersion.value}",
      s"-Xmacro-settings:scala-versions=${crossScalaVersions.value.mkString(":")}"
    ),
    testOptions in Test += Tests.Argument("-oDF"),
    scalacOptions ++= { (isSnapshot.value, scalaVersion.value) match {
      case (_, "2.12.10") => Seq(
        "-Xsource:2.13",
        "-Ypartial-unification",
        "-Yno-adapted-args",
        "-Xlint:adapted-args",
        "-Xlint:by-name-right-associative",
        "-Xlint:constant",
        "-Xlint:delayedinit-select",
        "-Xlint:doc-detached",
        "-Xlint:inaccessible",
        "-Xlint:infer-any",
        "-Xlint:missing-interpolator",
        "-Xlint:nullary-override",
        "-Xlint:nullary-unit",
        "-Xlint:option-implicit",
        "-Xlint:package-object-classes",
        "-Xlint:poly-implicit-overload",
        "-Xlint:private-shadow",
        "-Xlint:stars-align",
        "-Xlint:type-parameter-shadow",
        "-Xlint:unsound-match",
        "-opt-warnings:_",
        "-Ywarn-extra-implicit",
        "-Ywarn-unused:_",
        "-Ywarn-adapted-args",
        "-Ywarn-dead-code",
        "-Ywarn-inaccessible",
        "-Ywarn-infer-any",
        "-Ywarn-nullary-override",
        "-Ywarn-nullary-unit",
        "-Ywarn-numeric-widen",
        "-Ywarn-unused-import",
        "-Ywarn-value-discard"
      )
      case (_, "2.13.1") => Seq(
        "-Xlint:_,-eta-sam",
        "-Wdead-code",
        "-Wextra-implicit",
        "-Wnumeric-widen",
        "-Woctal-literal",
        "-Wunused:_",
        "-Wvalue-discard"
      )
      case (_, _) => Seq.empty
    } },
    scalacOptions ++= { (isSnapshot.value, scalaVersion.value) match {
      case (false, _) => Seq(
        "-opt:l:inline",
        "-opt-inline-from:izumi.**"
      )
      case (_, _) => Seq.empty
    } },
    scalaVersion := crossScalaVersions.value.head,
    crossScalaVersions := Seq(
      "2.12.10",
      "2.13.1"
    )
  )
  .disablePlugins(AssemblyPlugin)

lazy val `idealingua-v1-runtime-rpc-http4s` = project.in(file("idealingua-v1/idealingua-v1-runtime-rpc-http4s"))
  .dependsOn(
    `idealingua-v1-runtime-rpc-scala` % "test->compile;compile->compile",
    `logstage-core` % "test->compile;compile->compile",
    `logstage-adapter-slf4j` % "test->compile;compile->compile",
    `idealingua-v1-test-defs` % "test->compile"
  )
  .settings(
    libraryDependencies ++= Seq(
      compilerPlugin("org.typelevel" % "kind-projector" % V.kind_projector cross CrossVersion.full),
      "org.scala-lang.modules" %% "scala-collection-compat" % V.collection_compat,
      "org.scalatest" %% "scalatest" % V.scalatest % Test,
      "org.http4s" %% "http4s-dsl" % V.http4s,
      "org.http4s" %% "http4s-circe" % V.http4s,
      "org.http4s" %% "http4s-blaze-server" % V.http4s,
      "org.http4s" %% "http4s-blaze-client" % V.http4s,
      "org.asynchttpclient" % "async-http-client" % V.asynchttpclient
    )
  )
  .settings(
    organization := "io.7mind.izumi",
    unmanagedSourceDirectories in Compile += baseDirectory.value / ".jvm/src/main/scala" ,
    unmanagedResourceDirectories in Compile += baseDirectory.value / ".jvm/src/main/resources" ,
    unmanagedSourceDirectories in Test += baseDirectory.value / ".jvm/src/test/scala" ,
    unmanagedResourceDirectories in Test += baseDirectory.value / ".jvm/src/test/resources" ,
    scalacOptions ++= Seq(
      s"-Xmacro-settings:scala-version=${scalaVersion.value}",
      s"-Xmacro-settings:scala-versions=${crossScalaVersions.value.mkString(":")}"
    ),
    testOptions in Test += Tests.Argument("-oDF"),
    scalacOptions ++= { (isSnapshot.value, scalaVersion.value) match {
      case (_, "2.12.10") => Seq(
        "-Xsource:2.13",
        "-Ypartial-unification",
        "-Yno-adapted-args",
        "-Xlint:adapted-args",
        "-Xlint:by-name-right-associative",
        "-Xlint:constant",
        "-Xlint:delayedinit-select",
        "-Xlint:doc-detached",
        "-Xlint:inaccessible",
        "-Xlint:infer-any",
        "-Xlint:missing-interpolator",
        "-Xlint:nullary-override",
        "-Xlint:nullary-unit",
        "-Xlint:option-implicit",
        "-Xlint:package-object-classes",
        "-Xlint:poly-implicit-overload",
        "-Xlint:private-shadow",
        "-Xlint:stars-align",
        "-Xlint:type-parameter-shadow",
        "-Xlint:unsound-match",
        "-opt-warnings:_",
        "-Ywarn-extra-implicit",
        "-Ywarn-unused:_",
        "-Ywarn-adapted-args",
        "-Ywarn-dead-code",
        "-Ywarn-inaccessible",
        "-Ywarn-infer-any",
        "-Ywarn-nullary-override",
        "-Ywarn-nullary-unit",
        "-Ywarn-numeric-widen",
        "-Ywarn-unused-import",
        "-Ywarn-value-discard"
      )
      case (_, "2.13.1") => Seq(
        "-Xlint:_,-eta-sam",
        "-Wdead-code",
        "-Wextra-implicit",
        "-Wnumeric-widen",
        "-Woctal-literal",
        "-Wunused:_",
        "-Wvalue-discard"
      )
      case (_, _) => Seq.empty
    } },
    scalacOptions ++= { (isSnapshot.value, scalaVersion.value) match {
      case (false, _) => Seq(
        "-opt:l:inline",
        "-opt-inline-from:izumi.**"
      )
      case (_, _) => Seq.empty
    } },
    scalaVersion := crossScalaVersions.value.head,
    crossScalaVersions := Seq(
      "2.12.10",
      "2.13.1"
    )
  )
  .disablePlugins(AssemblyPlugin)

lazy val `idealingua-v1-transpilers` = project.in(file("idealingua-v1/idealingua-v1-transpilers"))
  .dependsOn(
    `fundamentals-json-circe` % "test->compile;compile->compile",
    `idealingua-v1-core` % "test->compile;compile->compile",
    `idealingua-v1-runtime-rpc-scala` % "test->compile;compile->compile",
    `idealingua-v1-test-defs` % "test->compile",
    `idealingua-v1-runtime-rpc-typescript` % "test->compile",
    `idealingua-v1-runtime-rpc-go` % "test->compile",
    `idealingua-v1-runtime-rpc-csharp` % "test->compile"
  )
  .settings(
    libraryDependencies ++= Seq(
      compilerPlugin("org.typelevel" % "kind-projector" % V.kind_projector cross CrossVersion.full),
      "org.scala-lang.modules" %% "scala-collection-compat" % V.collection_compat,
      "org.scalatest" %% "scalatest" % V.scalatest % Test,
      "org.scala-lang.modules" %% "scala-xml" % V.scala_xml,
      "org.scalameta" %% "scalameta" % V.scalameta
    )
  )
  .settings(
    organization := "io.7mind.izumi",
    unmanagedSourceDirectories in Compile += baseDirectory.value / ".jvm/src/main/scala" ,
    unmanagedResourceDirectories in Compile += baseDirectory.value / ".jvm/src/main/resources" ,
    unmanagedSourceDirectories in Test += baseDirectory.value / ".jvm/src/test/scala" ,
    unmanagedResourceDirectories in Test += baseDirectory.value / ".jvm/src/test/resources" ,
    scalacOptions ++= Seq(
      s"-Xmacro-settings:scala-version=${scalaVersion.value}",
      s"-Xmacro-settings:scala-versions=${crossScalaVersions.value.mkString(":")}"
    ),
    testOptions in Test += Tests.Argument("-oDF"),
    scalacOptions ++= { (isSnapshot.value, scalaVersion.value) match {
      case (_, "2.12.10") => Seq(
        "-Xsource:2.13",
        "-Ypartial-unification",
        "-Yno-adapted-args",
        "-Xlint:adapted-args",
        "-Xlint:by-name-right-associative",
        "-Xlint:constant",
        "-Xlint:delayedinit-select",
        "-Xlint:doc-detached",
        "-Xlint:inaccessible",
        "-Xlint:infer-any",
        "-Xlint:missing-interpolator",
        "-Xlint:nullary-override",
        "-Xlint:nullary-unit",
        "-Xlint:option-implicit",
        "-Xlint:package-object-classes",
        "-Xlint:poly-implicit-overload",
        "-Xlint:private-shadow",
        "-Xlint:stars-align",
        "-Xlint:type-parameter-shadow",
        "-Xlint:unsound-match",
        "-opt-warnings:_",
        "-Ywarn-extra-implicit",
        "-Ywarn-unused:_",
        "-Ywarn-adapted-args",
        "-Ywarn-dead-code",
        "-Ywarn-inaccessible",
        "-Ywarn-infer-any",
        "-Ywarn-nullary-override",
        "-Ywarn-nullary-unit",
        "-Ywarn-numeric-widen",
        "-Ywarn-unused-import",
        "-Ywarn-value-discard"
      )
      case (_, "2.13.1") => Seq(
        "-Xlint:_,-eta-sam",
        "-Wdead-code",
        "-Wextra-implicit",
        "-Wnumeric-widen",
        "-Woctal-literal",
        "-Wunused:_",
        "-Wvalue-discard"
      )
      case (_, _) => Seq.empty
    } },
    scalacOptions ++= { (isSnapshot.value, scalaVersion.value) match {
      case (false, _) => Seq(
        "-opt:l:inline",
        "-opt-inline-from:izumi.**"
      )
      case (_, _) => Seq.empty
    } },
    scalaVersion := crossScalaVersions.value.head,
    crossScalaVersions := Seq(
      "2.12.10",
      "2.13.1"
    ),
    fork in Test := true
  )
  .disablePlugins(AssemblyPlugin)

lazy val `idealingua-v1-test-defs` = project.in(file("idealingua-v1/idealingua-v1-test-defs"))
  .dependsOn(
    `idealingua-v1-runtime-rpc-scala` % "test->compile;compile->compile"
  )
  .settings(
    libraryDependencies ++= Seq(
      compilerPlugin("org.typelevel" % "kind-projector" % V.kind_projector cross CrossVersion.full),
      "org.scala-lang.modules" %% "scala-collection-compat" % V.collection_compat,
      "org.scalatest" %% "scalatest" % V.scalatest % Test
    )
  )
  .settings(
    organization := "io.7mind.izumi",
    unmanagedSourceDirectories in Compile += baseDirectory.value / ".jvm/src/main/scala" ,
    unmanagedResourceDirectories in Compile += baseDirectory.value / ".jvm/src/main/resources" ,
    unmanagedSourceDirectories in Test += baseDirectory.value / ".jvm/src/test/scala" ,
    unmanagedResourceDirectories in Test += baseDirectory.value / ".jvm/src/test/resources" ,
    scalacOptions ++= Seq(
      s"-Xmacro-settings:scala-version=${scalaVersion.value}",
      s"-Xmacro-settings:scala-versions=${crossScalaVersions.value.mkString(":")}"
    ),
    testOptions in Test += Tests.Argument("-oDF"),
    scalacOptions ++= { (isSnapshot.value, scalaVersion.value) match {
      case (_, "2.12.10") => Seq(
        "-Xsource:2.13",
        "-Ypartial-unification",
        "-Yno-adapted-args",
        "-Xlint:adapted-args",
        "-Xlint:by-name-right-associative",
        "-Xlint:constant",
        "-Xlint:delayedinit-select",
        "-Xlint:doc-detached",
        "-Xlint:inaccessible",
        "-Xlint:infer-any",
        "-Xlint:missing-interpolator",
        "-Xlint:nullary-override",
        "-Xlint:nullary-unit",
        "-Xlint:option-implicit",
        "-Xlint:package-object-classes",
        "-Xlint:poly-implicit-overload",
        "-Xlint:private-shadow",
        "-Xlint:stars-align",
        "-Xlint:type-parameter-shadow",
        "-Xlint:unsound-match",
        "-opt-warnings:_",
        "-Ywarn-extra-implicit",
        "-Ywarn-unused:_",
        "-Ywarn-adapted-args",
        "-Ywarn-dead-code",
        "-Ywarn-inaccessible",
        "-Ywarn-infer-any",
        "-Ywarn-nullary-override",
        "-Ywarn-nullary-unit",
        "-Ywarn-numeric-widen",
        "-Ywarn-unused-import",
        "-Ywarn-value-discard"
      )
      case (_, "2.13.1") => Seq(
        "-Xlint:_,-eta-sam",
        "-Wdead-code",
        "-Wextra-implicit",
        "-Wnumeric-widen",
        "-Woctal-literal",
        "-Wunused:_",
        "-Wvalue-discard"
      )
      case (_, _) => Seq.empty
    } },
    scalacOptions ++= { (isSnapshot.value, scalaVersion.value) match {
      case (false, _) => Seq(
        "-opt:l:inline",
        "-opt-inline-from:izumi.**"
      )
      case (_, _) => Seq.empty
    } },
    scalaVersion := crossScalaVersions.value.head,
    crossScalaVersions := Seq(
      "2.12.10",
      "2.13.1"
    )
  )
  .disablePlugins(AssemblyPlugin)

lazy val `idealingua-v1-runtime-rpc-typescript` = project.in(file("idealingua-v1/idealingua-v1-runtime-rpc-typescript"))
  .settings(
    libraryDependencies ++= Seq(
      compilerPlugin("org.typelevel" % "kind-projector" % V.kind_projector cross CrossVersion.full),
      "org.scala-lang.modules" %% "scala-collection-compat" % V.collection_compat,
      "org.scalatest" %% "scalatest" % V.scalatest % Test
    )
  )
  .settings(
    organization := "io.7mind.izumi",
    unmanagedSourceDirectories in Compile += baseDirectory.value / ".jvm/src/main/scala" ,
    unmanagedResourceDirectories in Compile += baseDirectory.value / ".jvm/src/main/resources" ,
    unmanagedSourceDirectories in Test += baseDirectory.value / ".jvm/src/test/scala" ,
    unmanagedResourceDirectories in Test += baseDirectory.value / ".jvm/src/test/resources" ,
    scalacOptions ++= Seq(
      s"-Xmacro-settings:scala-version=${scalaVersion.value}",
      s"-Xmacro-settings:scala-versions=${crossScalaVersions.value.mkString(":")}"
    ),
    testOptions in Test += Tests.Argument("-oDF"),
    scalacOptions ++= { (isSnapshot.value, scalaVersion.value) match {
      case (_, "2.12.10") => Seq(
        "-Xsource:2.13",
        "-Ypartial-unification",
        "-Yno-adapted-args",
        "-Xlint:adapted-args",
        "-Xlint:by-name-right-associative",
        "-Xlint:constant",
        "-Xlint:delayedinit-select",
        "-Xlint:doc-detached",
        "-Xlint:inaccessible",
        "-Xlint:infer-any",
        "-Xlint:missing-interpolator",
        "-Xlint:nullary-override",
        "-Xlint:nullary-unit",
        "-Xlint:option-implicit",
        "-Xlint:package-object-classes",
        "-Xlint:poly-implicit-overload",
        "-Xlint:private-shadow",
        "-Xlint:stars-align",
        "-Xlint:type-parameter-shadow",
        "-Xlint:unsound-match",
        "-opt-warnings:_",
        "-Ywarn-extra-implicit",
        "-Ywarn-unused:_",
        "-Ywarn-adapted-args",
        "-Ywarn-dead-code",
        "-Ywarn-inaccessible",
        "-Ywarn-infer-any",
        "-Ywarn-nullary-override",
        "-Ywarn-nullary-unit",
        "-Ywarn-numeric-widen",
        "-Ywarn-unused-import",
        "-Ywarn-value-discard"
      )
      case (_, "2.13.1") => Seq(
        "-Xlint:_,-eta-sam",
        "-Wdead-code",
        "-Wextra-implicit",
        "-Wnumeric-widen",
        "-Woctal-literal",
        "-Wunused:_",
        "-Wvalue-discard"
      )
      case (_, _) => Seq.empty
    } },
    scalacOptions ++= { (isSnapshot.value, scalaVersion.value) match {
      case (false, _) => Seq(
        "-opt:l:inline",
        "-opt-inline-from:izumi.**"
      )
      case (_, _) => Seq.empty
    } },
    scalaVersion := crossScalaVersions.value.head,
    crossScalaVersions := Seq(
      "2.12.10",
      "2.13.1"
    )
  )
  .disablePlugins(AssemblyPlugin)

lazy val `idealingua-v1-runtime-rpc-go` = project.in(file("idealingua-v1/idealingua-v1-runtime-rpc-go"))
  .settings(
    libraryDependencies ++= Seq(
      compilerPlugin("org.typelevel" % "kind-projector" % V.kind_projector cross CrossVersion.full),
      "org.scala-lang.modules" %% "scala-collection-compat" % V.collection_compat,
      "org.scalatest" %% "scalatest" % V.scalatest % Test
    )
  )
  .settings(
    organization := "io.7mind.izumi",
    unmanagedSourceDirectories in Compile += baseDirectory.value / ".jvm/src/main/scala" ,
    unmanagedResourceDirectories in Compile += baseDirectory.value / ".jvm/src/main/resources" ,
    unmanagedSourceDirectories in Test += baseDirectory.value / ".jvm/src/test/scala" ,
    unmanagedResourceDirectories in Test += baseDirectory.value / ".jvm/src/test/resources" ,
    scalacOptions ++= Seq(
      s"-Xmacro-settings:scala-version=${scalaVersion.value}",
      s"-Xmacro-settings:scala-versions=${crossScalaVersions.value.mkString(":")}"
    ),
    testOptions in Test += Tests.Argument("-oDF"),
    scalacOptions ++= { (isSnapshot.value, scalaVersion.value) match {
      case (_, "2.12.10") => Seq(
        "-Xsource:2.13",
        "-Ypartial-unification",
        "-Yno-adapted-args",
        "-Xlint:adapted-args",
        "-Xlint:by-name-right-associative",
        "-Xlint:constant",
        "-Xlint:delayedinit-select",
        "-Xlint:doc-detached",
        "-Xlint:inaccessible",
        "-Xlint:infer-any",
        "-Xlint:missing-interpolator",
        "-Xlint:nullary-override",
        "-Xlint:nullary-unit",
        "-Xlint:option-implicit",
        "-Xlint:package-object-classes",
        "-Xlint:poly-implicit-overload",
        "-Xlint:private-shadow",
        "-Xlint:stars-align",
        "-Xlint:type-parameter-shadow",
        "-Xlint:unsound-match",
        "-opt-warnings:_",
        "-Ywarn-extra-implicit",
        "-Ywarn-unused:_",
        "-Ywarn-adapted-args",
        "-Ywarn-dead-code",
        "-Ywarn-inaccessible",
        "-Ywarn-infer-any",
        "-Ywarn-nullary-override",
        "-Ywarn-nullary-unit",
        "-Ywarn-numeric-widen",
        "-Ywarn-unused-import",
        "-Ywarn-value-discard"
      )
      case (_, "2.13.1") => Seq(
        "-Xlint:_,-eta-sam",
        "-Wdead-code",
        "-Wextra-implicit",
        "-Wnumeric-widen",
        "-Woctal-literal",
        "-Wunused:_",
        "-Wvalue-discard"
      )
      case (_, _) => Seq.empty
    } },
    scalacOptions ++= { (isSnapshot.value, scalaVersion.value) match {
      case (false, _) => Seq(
        "-opt:l:inline",
        "-opt-inline-from:izumi.**"
      )
      case (_, _) => Seq.empty
    } },
    scalaVersion := crossScalaVersions.value.head,
    crossScalaVersions := Seq(
      "2.12.10",
      "2.13.1"
    )
  )
  .disablePlugins(AssemblyPlugin)

lazy val `idealingua-v1-runtime-rpc-csharp` = project.in(file("idealingua-v1/idealingua-v1-runtime-rpc-csharp"))
  .settings(
    libraryDependencies ++= Seq(
      compilerPlugin("org.typelevel" % "kind-projector" % V.kind_projector cross CrossVersion.full),
      "org.scala-lang.modules" %% "scala-collection-compat" % V.collection_compat,
      "org.scalatest" %% "scalatest" % V.scalatest % Test
    )
  )
  .settings(
    organization := "io.7mind.izumi",
    unmanagedSourceDirectories in Compile += baseDirectory.value / ".jvm/src/main/scala" ,
    unmanagedResourceDirectories in Compile += baseDirectory.value / ".jvm/src/main/resources" ,
    unmanagedSourceDirectories in Test += baseDirectory.value / ".jvm/src/test/scala" ,
    unmanagedResourceDirectories in Test += baseDirectory.value / ".jvm/src/test/resources" ,
    scalacOptions ++= Seq(
      s"-Xmacro-settings:scala-version=${scalaVersion.value}",
      s"-Xmacro-settings:scala-versions=${crossScalaVersions.value.mkString(":")}"
    ),
    testOptions in Test += Tests.Argument("-oDF"),
    scalacOptions ++= { (isSnapshot.value, scalaVersion.value) match {
      case (_, "2.12.10") => Seq(
        "-Xsource:2.13",
        "-Ypartial-unification",
        "-Yno-adapted-args",
        "-Xlint:adapted-args",
        "-Xlint:by-name-right-associative",
        "-Xlint:constant",
        "-Xlint:delayedinit-select",
        "-Xlint:doc-detached",
        "-Xlint:inaccessible",
        "-Xlint:infer-any",
        "-Xlint:missing-interpolator",
        "-Xlint:nullary-override",
        "-Xlint:nullary-unit",
        "-Xlint:option-implicit",
        "-Xlint:package-object-classes",
        "-Xlint:poly-implicit-overload",
        "-Xlint:private-shadow",
        "-Xlint:stars-align",
        "-Xlint:type-parameter-shadow",
        "-Xlint:unsound-match",
        "-opt-warnings:_",
        "-Ywarn-extra-implicit",
        "-Ywarn-unused:_",
        "-Ywarn-adapted-args",
        "-Ywarn-dead-code",
        "-Ywarn-inaccessible",
        "-Ywarn-infer-any",
        "-Ywarn-nullary-override",
        "-Ywarn-nullary-unit",
        "-Ywarn-numeric-widen",
        "-Ywarn-unused-import",
        "-Ywarn-value-discard"
      )
      case (_, "2.13.1") => Seq(
        "-Xlint:_,-eta-sam",
        "-Wdead-code",
        "-Wextra-implicit",
        "-Wnumeric-widen",
        "-Woctal-literal",
        "-Wunused:_",
        "-Wvalue-discard"
      )
      case (_, _) => Seq.empty
    } },
    scalacOptions ++= { (isSnapshot.value, scalaVersion.value) match {
      case (false, _) => Seq(
        "-opt:l:inline",
        "-opt-inline-from:izumi.**"
      )
      case (_, _) => Seq.empty
    } },
    scalaVersion := crossScalaVersions.value.head,
    crossScalaVersions := Seq(
      "2.12.10",
      "2.13.1"
    )
  )
  .disablePlugins(AssemblyPlugin)

lazy val `idealingua-v1-compiler` = project.in(file("idealingua-v1/idealingua-v1-compiler"))
  .dependsOn(
    `idealingua-v1-transpilers` % "test->compile;compile->compile",
    `idealingua-v1-runtime-rpc-scala` % "test->compile;compile->compile",
    `idealingua-v1-runtime-rpc-typescript` % "test->compile;compile->compile",
    `idealingua-v1-runtime-rpc-go` % "test->compile;compile->compile",
    `idealingua-v1-runtime-rpc-csharp` % "test->compile;compile->compile",
    `idealingua-v1-test-defs` % "test->compile;compile->compile"
  )
  .settings(
    libraryDependencies ++= Seq(
      compilerPlugin("org.typelevel" % "kind-projector" % V.kind_projector cross CrossVersion.full),
      "org.scala-lang.modules" %% "scala-collection-compat" % V.collection_compat,
      "org.scalatest" %% "scalatest" % V.scalatest % Test,
      "com.typesafe" % "config" % V.typesafe_config
    )
  )
  .settings(
    organization := "io.7mind.izumi",
    unmanagedSourceDirectories in Compile += baseDirectory.value / ".jvm/src/main/scala" ,
    unmanagedResourceDirectories in Compile += baseDirectory.value / ".jvm/src/main/resources" ,
    unmanagedSourceDirectories in Test += baseDirectory.value / ".jvm/src/test/scala" ,
    unmanagedResourceDirectories in Test += baseDirectory.value / ".jvm/src/test/resources" ,
    mainClass in assembly := Some("izumi.idealingua.compiler.CommandlineIDLCompiler"),
    assemblyMergeStrategy in assembly := {
          // FIXME: workaround for https://github.com/zio/interop-cats/issues/16
          case path if path.contains("zio/BuildInfo$.class") =>
            MergeStrategy.last
          case p =>
            (assemblyMergeStrategy in assembly).value(p)
    },
    artifact in (Compile, assembly) := {
          val art = (artifact in(Compile, assembly)).value
          art.withClassifier(Some("assembly"))
    },
    addArtifact(artifact in(Compile, assembly), assembly),
    scalacOptions ++= Seq(
      s"-Xmacro-settings:scala-version=${scalaVersion.value}",
      s"-Xmacro-settings:scala-versions=${crossScalaVersions.value.mkString(":")}"
    ),
    testOptions in Test += Tests.Argument("-oDF"),
    scalacOptions ++= { (isSnapshot.value, scalaVersion.value) match {
      case (_, "2.12.10") => Seq(
        "-Xsource:2.13",
        "-Ypartial-unification",
        "-Yno-adapted-args",
        "-Xlint:adapted-args",
        "-Xlint:by-name-right-associative",
        "-Xlint:constant",
        "-Xlint:delayedinit-select",
        "-Xlint:doc-detached",
        "-Xlint:inaccessible",
        "-Xlint:infer-any",
        "-Xlint:missing-interpolator",
        "-Xlint:nullary-override",
        "-Xlint:nullary-unit",
        "-Xlint:option-implicit",
        "-Xlint:package-object-classes",
        "-Xlint:poly-implicit-overload",
        "-Xlint:private-shadow",
        "-Xlint:stars-align",
        "-Xlint:type-parameter-shadow",
        "-Xlint:unsound-match",
        "-opt-warnings:_",
        "-Ywarn-extra-implicit",
        "-Ywarn-unused:_",
        "-Ywarn-adapted-args",
        "-Ywarn-dead-code",
        "-Ywarn-inaccessible",
        "-Ywarn-infer-any",
        "-Ywarn-nullary-override",
        "-Ywarn-nullary-unit",
        "-Ywarn-numeric-widen",
        "-Ywarn-unused-import",
        "-Ywarn-value-discard"
      )
      case (_, "2.13.1") => Seq(
        "-Xlint:_,-eta-sam",
        "-Wdead-code",
        "-Wextra-implicit",
        "-Wnumeric-widen",
        "-Woctal-literal",
        "-Wunused:_",
        "-Wvalue-discard"
      )
      case (_, _) => Seq.empty
    } },
    scalacOptions ++= { (isSnapshot.value, scalaVersion.value) match {
      case (false, _) => Seq(
        "-opt:l:inline",
        "-opt-inline-from:izumi.**"
      )
      case (_, _) => Seq.empty
    } },
    scalaVersion := crossScalaVersions.value.head,
    crossScalaVersions := Seq(
      "2.12.10",
      "2.13.1"
    )
  )
  .enablePlugins(AssemblyPlugin)

lazy val `microsite` = project.in(file("doc/microsite"))
  .dependsOn(
    `fundamentals-collections` % "test->compile;compile->compile",
    `fundamentals-platform` % "test->compile;compile->compile",
    `fundamentals-functional` % "test->compile;compile->compile",
    `fundamentals-bio` % "test->compile;compile->compile",
    `fundamentals-reflection` % "test->compile;compile->compile",
    `fundamentals-thirdparty-boopickle-shaded` % "test->compile;compile->compile",
    `fundamentals-json-circe` % "test->compile;compile->compile",
    `distage-core-api` % "test->compile;compile->compile",
    `distage-core-proxy-cglib` % "test->compile;compile->compile",
    `distage-core` % "test->compile;compile->compile",
    `distage-extension-config` % "test->compile;compile->compile",
    `distage-extension-plugins` % "test->compile;compile->compile",
    `distage-extension-logstage` % "test->compile;compile->compile",
    `distage-framework-api` % "test->compile;compile->compile",
    `distage-framework` % "test->compile;compile->compile",
    `distage-framework-docker` % "test->compile;compile->compile",
    `distage-testkit-core` % "test->compile;compile->compile",
    `distage-testkit-scalatest` % "test->compile;compile->compile",
    `distage-testkit-legacy` % "test->compile;compile->compile",
    `logstage-core` % "test->compile;compile->compile",
    `logstage-rendering-circe` % "test->compile;compile->compile",
    `logstage-adapter-slf4j` % "test->compile;compile->compile",
    `logstage-sink-slf4j` % "test->compile;compile->compile"
  )
  .settings(
    libraryDependencies ++= Seq(
      compilerPlugin("org.typelevel" % "kind-projector" % V.kind_projector cross CrossVersion.full),
      "org.scala-lang.modules" %% "scala-collection-compat" % V.collection_compat,
      "org.scalatest" %% "scalatest" % V.scalatest % Test,
      "org.typelevel" %% "cats-core" % V.cats,
      "org.typelevel" %% "cats-effect" % V.cats_effect,
      "dev.zio" %% "zio" % V.zio,
      "dev.zio" %% "zio-interop-cats" % V.zio_interop_cats,
      "org.http4s" %% "http4s-dsl" % V.http4s,
      "org.http4s" %% "http4s-circe" % V.http4s,
      "org.http4s" %% "http4s-blaze-server" % V.http4s,
      "org.http4s" %% "http4s-blaze-client" % V.http4s
    )
  )
  .settings(
    organization := "io.7mind.izumi",
    unmanagedSourceDirectories in Compile += baseDirectory.value / ".jvm/src/main/scala" ,
    unmanagedResourceDirectories in Compile += baseDirectory.value / ".jvm/src/main/resources" ,
    unmanagedSourceDirectories in Test += baseDirectory.value / ".jvm/src/test/scala" ,
    unmanagedResourceDirectories in Test += baseDirectory.value / ".jvm/src/test/resources" ,
    coverageEnabled := false,
    skip in publish := true,
    DocKeys.prefix := {if (isSnapshot.value) {
                "latest/snapshot"
              } else {
                "latest/release"
              }},
    previewFixedPort := Some(9999),
    git.remoteRepo := "git@github.com:7mind/izumi-microsite.git",
    classLoaderLayeringStrategy in Compile := ClassLoaderLayeringStrategy.Flat,
    mdocIn := baseDirectory.value / "src/main/tut",
    sourceDirectory in Paradox := mdocOut.value,
    mdocExtraArguments ++= Seq(
      " --no-link-hygiene"
    ),
    mappings in SitePlugin.autoImport.makeSite := {
                (mappings in SitePlugin.autoImport.makeSite)
                  .dependsOn(mdoc.toTask(" "))
                  .value
              },
    version in Paradox := version.value,
    ParadoxMaterialThemePlugin.paradoxMaterialThemeSettings(Paradox),
    addMappingsToSiteDir(mappings in(ScalaUnidoc, packageDoc), siteSubdirName in ScalaUnidoc),
    unidocProjectFilter in(ScalaUnidoc, unidoc) := inAggregates(`fundamentals-jvm`, transitive = true) || inAggregates(`distage-jvm`, transitive = true) || inAggregates(`logstage-jvm`, transitive = true),
    paradoxMaterialTheme in Paradox ~= {
                _.withCopyright("7mind.io")
                  .withRepository(uri("https://github.com/7mind/izumi"))
                //        .withColor("222", "434343")
              },
    siteSubdirName in ScalaUnidoc := s"${DocKeys.prefix.value}/api",
    siteSubdirName in Paradox := s"${DocKeys.prefix.value}/doc",
    paradoxProperties ++= Map(
                "scaladoc.izumi.base_url" -> s"/${DocKeys.prefix.value}/api/",
                "scaladoc.base_url" -> s"/${DocKeys.prefix.value}/api/",
                "izumi.version" -> version.value,
              ),
    excludeFilter in ghpagesCleanSite :=
                new FileFilter {
                  def accept(f: File): Boolean = {
                    (f.toPath.startsWith(ghpagesRepository.value.toPath.resolve("latest")) && !f.toPath.startsWith(ghpagesRepository.value.toPath.resolve(DocKeys.prefix.value))) ||
                      (ghpagesRepository.value / "CNAME").getCanonicalPath == f.getCanonicalPath ||
                      (ghpagesRepository.value / ".nojekyll").getCanonicalPath == f.getCanonicalPath ||
                      (ghpagesRepository.value / "index.html").getCanonicalPath == f.getCanonicalPath ||
                      (ghpagesRepository.value / "README.md").getCanonicalPath == f.getCanonicalPath ||
                      f.toPath.startsWith((ghpagesRepository.value / "media").toPath) ||
                      f.toPath.startsWith((ghpagesRepository.value / "v0.5.50-SNAPSHOT").toPath)
                  }
                },
    scalacOptions ++= Seq(
      s"-Xmacro-settings:scala-version=${scalaVersion.value}",
      s"-Xmacro-settings:scala-versions=${crossScalaVersions.value.mkString(":")}"
    ),
    testOptions in Test += Tests.Argument("-oDF"),
    scalacOptions ++= { (isSnapshot.value, scalaVersion.value) match {
      case (_, "2.12.10") => Seq(
        "-Xsource:2.13",
        "-Ypartial-unification",
        "-Yno-adapted-args",
        "-Xlint:adapted-args",
        "-Xlint:by-name-right-associative",
        "-Xlint:constant",
        "-Xlint:delayedinit-select",
        "-Xlint:doc-detached",
        "-Xlint:inaccessible",
        "-Xlint:infer-any",
        "-Xlint:missing-interpolator",
        "-Xlint:nullary-override",
        "-Xlint:nullary-unit",
        "-Xlint:option-implicit",
        "-Xlint:package-object-classes",
        "-Xlint:poly-implicit-overload",
        "-Xlint:private-shadow",
        "-Xlint:stars-align",
        "-Xlint:type-parameter-shadow",
        "-Xlint:unsound-match",
        "-opt-warnings:_",
        "-Ywarn-extra-implicit",
        "-Ywarn-unused:_",
        "-Ywarn-adapted-args",
        "-Ywarn-dead-code",
        "-Ywarn-inaccessible",
        "-Ywarn-infer-any",
        "-Ywarn-nullary-override",
        "-Ywarn-nullary-unit",
        "-Ywarn-numeric-widen",
        "-Ywarn-unused-import",
        "-Ywarn-value-discard"
      )
      case (_, "2.13.1") => Seq(
        "-Xlint:_,-eta-sam",
        "-Wdead-code",
        "-Wextra-implicit",
        "-Wnumeric-widen",
        "-Woctal-literal",
        "-Wunused:_",
        "-Wvalue-discard"
      )
      case (_, _) => Seq.empty
    } },
    scalacOptions ++= { (isSnapshot.value, scalaVersion.value) match {
      case (false, _) => Seq(
        "-opt:l:inline",
        "-opt-inline-from:izumi.**"
      )
      case (_, _) => Seq.empty
    } },
    scalaVersion := crossScalaVersions.value.head,
    crossScalaVersions := Seq(
      "2.12.10",
      "2.13.1"
    )
  )
  .enablePlugins(ScalaUnidocPlugin, ParadoxSitePlugin, SitePlugin, GhpagesPlugin, ParadoxMaterialThemePlugin, PreprocessPlugin, MdocPlugin)
  .disablePlugins(ScoverageSbtPlugin, AssemblyPlugin)

lazy val `sbt-izumi-deps` = project.in(file("sbt-plugins/sbt-izumi-deps"))
  .settings(
    libraryDependencies ++= Seq(
      compilerPlugin("org.typelevel" % "kind-projector" % V.kind_projector cross CrossVersion.full),
      "org.scala-lang.modules" %% "scala-collection-compat" % V.collection_compat,
      "org.scalatest" %% "scalatest" % V.scalatest % Test
    )
  )
  .settings(
    organization := "io.7mind.izumi",
    unmanagedSourceDirectories in Compile += baseDirectory.value / ".jvm/src/main/scala" ,
    unmanagedResourceDirectories in Compile += baseDirectory.value / ".jvm/src/main/resources" ,
    unmanagedSourceDirectories in Test += baseDirectory.value / ".jvm/src/test/scala" ,
    unmanagedResourceDirectories in Test += baseDirectory.value / ".jvm/src/test/resources" ,
    sbtPlugin := true,
    withBuildInfo("izumi.sbt.deps", "Izumi"),
    scalacOptions ++= Seq(
      s"-Xmacro-settings:scala-version=${scalaVersion.value}",
      s"-Xmacro-settings:scala-versions=${crossScalaVersions.value.mkString(":")}"
    ),
    testOptions in Test += Tests.Argument("-oDF"),
    scalacOptions ++= { (isSnapshot.value, scalaVersion.value) match {
      case (_, "2.12.10") => Seq(
        "-Xsource:2.13",
        "-Ypartial-unification",
        "-Yno-adapted-args",
        "-Xlint:adapted-args",
        "-Xlint:by-name-right-associative",
        "-Xlint:constant",
        "-Xlint:delayedinit-select",
        "-Xlint:doc-detached",
        "-Xlint:inaccessible",
        "-Xlint:infer-any",
        "-Xlint:missing-interpolator",
        "-Xlint:nullary-override",
        "-Xlint:nullary-unit",
        "-Xlint:option-implicit",
        "-Xlint:package-object-classes",
        "-Xlint:poly-implicit-overload",
        "-Xlint:private-shadow",
        "-Xlint:stars-align",
        "-Xlint:type-parameter-shadow",
        "-Xlint:unsound-match",
        "-opt-warnings:_",
        "-Ywarn-extra-implicit",
        "-Ywarn-unused:_",
        "-Ywarn-adapted-args",
        "-Ywarn-dead-code",
        "-Ywarn-inaccessible",
        "-Ywarn-infer-any",
        "-Ywarn-nullary-override",
        "-Ywarn-nullary-unit",
        "-Ywarn-numeric-widen",
        "-Ywarn-unused-import",
        "-Ywarn-value-discard"
      )
      case (_, "2.13.1") => Seq(
        "-Xlint:_,-eta-sam",
        "-Wdead-code",
        "-Wextra-implicit",
        "-Wnumeric-widen",
        "-Woctal-literal",
        "-Wunused:_",
        "-Wvalue-discard"
      )
      case (_, _) => Seq.empty
    } },
    scalacOptions ++= { (isSnapshot.value, scalaVersion.value) match {
      case (false, _) => Seq(
        "-opt:l:inline",
        "-opt-inline-from:izumi.**"
      )
      case (_, _) => Seq.empty
    } },
    scalaVersion := crossScalaVersions.value.head,
    crossScalaVersions := Seq(
      "2.12.10"
    ),
    coverageEnabled := false
  )
  .disablePlugins(ScoverageSbtPlugin, AssemblyPlugin)

lazy val `fundamentals` = (project in file(".agg/fundamentals-fundamentals"))
  .settings(
    skip in publish := true,
    crossScalaVersions := Seq(
      "2.12.10",
      "2.13.1"
    ),
    scalaVersion := crossScalaVersions.value.head
  )
  .disablePlugins(AssemblyPlugin)
  .aggregate(
    `fundamentals-collections`,
    `fundamentals-platform`,
    `fundamentals-functional`,
    `fundamentals-bio`,
    `fundamentals-reflection`,
    `fundamentals-thirdparty-boopickle-shaded`,
    `fundamentals-json-circe`
  )

lazy val `fundamentals-jvm` = (project in file(".agg/fundamentals-fundamentals-jvm"))
  .settings(
    skip in publish := true,
    crossScalaVersions := Seq(
      "2.12.10",
      "2.13.1"
    ),
    scalaVersion := crossScalaVersions.value.head
  )
  .disablePlugins(AssemblyPlugin)
  .aggregate(
    `fundamentals-collections`,
    `fundamentals-platform`,
    `fundamentals-functional`,
    `fundamentals-bio`,
    `fundamentals-reflection`,
    `fundamentals-thirdparty-boopickle-shaded`,
    `fundamentals-json-circe`
  )

lazy val `distage` = (project in file(".agg/distage-distage"))
  .settings(
    skip in publish := true,
    crossScalaVersions := Seq(
      "2.12.10",
      "2.13.1"
    ),
    scalaVersion := crossScalaVersions.value.head
  )
  .disablePlugins(AssemblyPlugin)
  .aggregate(
    `distage-core-api`,
    `distage-core-proxy-cglib`,
    `distage-core`,
    `distage-extension-config`,
    `distage-extension-plugins`,
    `distage-extension-logstage`,
    `distage-framework-api`,
    `distage-framework`,
    `distage-framework-docker`,
    `distage-testkit-core`,
    `distage-testkit-scalatest`,
    `distage-testkit-legacy`
  )

lazy val `distage-jvm` = (project in file(".agg/distage-distage-jvm"))
  .settings(
    skip in publish := true,
    crossScalaVersions := Seq(
      "2.12.10",
      "2.13.1"
    ),
    scalaVersion := crossScalaVersions.value.head
  )
  .disablePlugins(AssemblyPlugin)
  .aggregate(
    `distage-core-api`,
    `distage-core-proxy-cglib`,
    `distage-core`,
    `distage-extension-config`,
    `distage-extension-plugins`,
    `distage-extension-logstage`,
    `distage-framework-api`,
    `distage-framework`,
    `distage-framework-docker`,
    `distage-testkit-core`,
    `distage-testkit-scalatest`,
    `distage-testkit-legacy`
  )

lazy val `logstage` = (project in file(".agg/logstage-logstage"))
  .settings(
    skip in publish := true,
    crossScalaVersions := Seq(
      "2.12.10",
      "2.13.1"
    ),
    scalaVersion := crossScalaVersions.value.head
  )
  .disablePlugins(AssemblyPlugin)
  .aggregate(
    `logstage-core`,
    `logstage-rendering-circe`,
    `logstage-adapter-slf4j`,
    `logstage-sink-slf4j`
  )

lazy val `logstage-jvm` = (project in file(".agg/logstage-logstage-jvm"))
  .settings(
    skip in publish := true,
    crossScalaVersions := Seq(
      "2.12.10",
      "2.13.1"
    ),
    scalaVersion := crossScalaVersions.value.head
  )
  .disablePlugins(AssemblyPlugin)
  .aggregate(
    `logstage-core`,
    `logstage-rendering-circe`,
    `logstage-adapter-slf4j`,
    `logstage-sink-slf4j`
  )

lazy val `idealingua` = (project in file(".agg/idealingua-v1-idealingua"))
  .settings(
    skip in publish := true,
    crossScalaVersions := Seq(
      "2.12.10",
      "2.13.1"
    ),
    scalaVersion := crossScalaVersions.value.head
  )
  .disablePlugins(AssemblyPlugin)
  .aggregate(
    `idealingua-v1-model`,
    `idealingua-v1-core`,
    `idealingua-v1-runtime-rpc-scala`,
    `idealingua-v1-runtime-rpc-http4s`,
    `idealingua-v1-transpilers`,
    `idealingua-v1-test-defs`,
    `idealingua-v1-runtime-rpc-typescript`,
    `idealingua-v1-runtime-rpc-go`,
    `idealingua-v1-runtime-rpc-csharp`,
    `idealingua-v1-compiler`
  )

lazy val `idealingua-jvm` = (project in file(".agg/idealingua-v1-idealingua-jvm"))
  .settings(
    skip in publish := true,
    crossScalaVersions := Seq(
      "2.12.10",
      "2.13.1"
    ),
    scalaVersion := crossScalaVersions.value.head
  )
  .disablePlugins(AssemblyPlugin)
  .aggregate(
    `idealingua-v1-model`,
    `idealingua-v1-core`,
    `idealingua-v1-runtime-rpc-scala`,
    `idealingua-v1-runtime-rpc-http4s`,
    `idealingua-v1-transpilers`,
    `idealingua-v1-test-defs`,
    `idealingua-v1-runtime-rpc-typescript`,
    `idealingua-v1-runtime-rpc-go`,
    `idealingua-v1-runtime-rpc-csharp`,
    `idealingua-v1-compiler`
  )

lazy val `doc` = (project in file(".agg/doc-doc"))
  .settings(
    skip in publish := true,
    crossScalaVersions := Seq(
      "2.12.10",
      "2.13.1"
    ),
    scalaVersion := crossScalaVersions.value.head
  )
  .disablePlugins(AssemblyPlugin)
  .aggregate(
    `microsite`
  )

lazy val `doc-jvm` = (project in file(".agg/doc-doc-jvm"))
  .settings(
    skip in publish := true,
    crossScalaVersions := Seq(
      "2.12.10",
      "2.13.1"
    ),
    scalaVersion := crossScalaVersions.value.head
  )
  .disablePlugins(AssemblyPlugin)
  .aggregate(
    `microsite`
  )

lazy val `sbt-plugins` = (project in file(".agg/sbt-plugins-sbt-plugins"))
  .settings(
    skip in publish := true
  )
  .disablePlugins(AssemblyPlugin)
  .aggregate(
    `sbt-izumi-deps`
  )

lazy val `sbt-plugins-jvm` = (project in file(".agg/sbt-plugins-sbt-plugins-jvm"))
  .settings(
    skip in publish := true
  )
  .disablePlugins(AssemblyPlugin)
  .aggregate(
    `sbt-izumi-deps`
  )

lazy val `izumi-jvm` = (project in file(".agg/.agg-jvm"))
  .settings(
    skip in publish := true,
    crossScalaVersions := Seq(
      "2.12.10",
      "2.13.1"
    ),
    scalaVersion := crossScalaVersions.value.head
  )
  .disablePlugins(AssemblyPlugin)
  .aggregate(
    `fundamentals-jvm`,
    `distage-jvm`,
    `logstage-jvm`,
    `idealingua-jvm`,
    `sbt-plugins-jvm`
  )

lazy val `izumi` = (project in file("."))
  .settings(
    skip in publish := true,
    publishMavenStyle in ThisBuild := true,
    scalacOptions in ThisBuild ++= Seq(
      "-encoding",
      "UTF-8",
      "-target:jvm-1.8",
      "-feature",
      "-unchecked",
      "-deprecation",
      "-language:higherKinds",
      "-Ybackend-parallelism",
      math.min(16, math.max(1, sys.runtime.availableProcessors() - 1)).toString,
      "-explaintypes",
      "-Ycache-plugin-class-loader:always",
      "-Ycache-macro-class-loader:last-modified"
    ),
    javacOptions in ThisBuild ++= Seq(
      "-encoding",
      "UTF-8",
      "-source",
      "1.8",
      "-target",
      "1.8",
      "-deprecation",
      "-parameters",
      "-Xlint:all",
      "-XDignore.symbol.file"
    ),
    scalacOptions in ThisBuild ++= Seq(
      s"-Xmacro-settings:product-version=${version.value}",
      s"-Xmacro-settings:product-group=${organization.value}",
      s"-Xmacro-settings:sbt-version=${sbtVersion.value}"
    ),
    crossScalaVersions := Nil,
    scalaVersion := "2.12.10",
    organization in ThisBuild := "io.7mind.izumi",
    sonatypeProfileName := "io.7mind",
    sonatypeSessionName := s"[sbt-sonatype] ${name.value} ${version.value} ${java.util.UUID.randomUUID}",
    publishTo in ThisBuild := 
    (if (!isSnapshot.value) {
        sonatypePublishToBundle.value
      } else {
        Some(Opts.resolver.sonatypeSnapshots)
    })
    ,
    credentials in ThisBuild += Credentials(file(".secrets/credentials.sonatype-nexus.properties")),
    homepage in ThisBuild := Some(url("https://izumi.7mind.io")),
    licenses in ThisBuild := Seq("BSD-style" -> url("http://www.opensource.org/licenses/bsd-license.php")),
    developers in ThisBuild := List(
              Developer(id = "7mind", name = "Septimal Mind", url = url("https://github.com/7mind"), email = "team@7mind.io"),
            ),
    scmInfo in ThisBuild := Some(ScmInfo(url("https://github.com/7mind/izumi"), "scm:git:https://github.com/7mind/izumi.git")),
    scalacOptions in ThisBuild += """-Xmacro-settings:scalatest-version=VExpr(V.scalatest)"""
  )
  .disablePlugins(AssemblyPlugin)
  .aggregate(
    `fundamentals`,
    `distage`,
    `logstage`,
    `idealingua`,
    `sbt-plugins`
  )<|MERGE_RESOLUTION|>--- conflicted
+++ resolved
@@ -1664,93 +1664,6 @@
   )
   .disablePlugins(AssemblyPlugin)
 
-<<<<<<< HEAD
-=======
-lazy val `logstage-api` = project.in(file("logstage/logstage-api"))
-  .dependsOn(
-    `fundamentals-reflection` % "test->compile;compile->compile"
-  )
-  .settings(
-    libraryDependencies ++= Seq(
-      compilerPlugin("org.typelevel" % "kind-projector" % V.kind_projector cross CrossVersion.full),
-      "org.scala-lang.modules" %% "scala-collection-compat" % V.collection_compat,
-      "org.scalatest" %% "scalatest" % V.scalatest % Test,
-      "org.scala-lang" % "scala-reflect" % scalaVersion.value % Provided
-    )
-  )
-  .settings(
-    organization := "io.7mind.izumi",
-    unmanagedSourceDirectories in Compile += baseDirectory.value / ".jvm/src/main/scala" ,
-    unmanagedResourceDirectories in Compile += baseDirectory.value / ".jvm/src/main/resources" ,
-    unmanagedSourceDirectories in Test += baseDirectory.value / ".jvm/src/test/scala" ,
-    unmanagedResourceDirectories in Test += baseDirectory.value / ".jvm/src/test/resources" ,
-    scalacOptions ++= Seq(
-      s"-Xmacro-settings:scala-version=${scalaVersion.value}",
-      s"-Xmacro-settings:scala-versions=${crossScalaVersions.value.mkString(":")}"
-    ),
-    testOptions in Test += Tests.Argument("-oDF"),
-    scalacOptions ++= { (isSnapshot.value, scalaVersion.value) match {
-      case (_, "2.12.10") => Seq(
-        "-Xsource:2.13",
-        "-Ypartial-unification",
-        "-Yno-adapted-args",
-        "-Xlint:adapted-args",
-        "-Xlint:by-name-right-associative",
-        "-Xlint:constant",
-        "-Xlint:delayedinit-select",
-        "-Xlint:doc-detached",
-        "-Xlint:inaccessible",
-        "-Xlint:infer-any",
-        "-Xlint:missing-interpolator",
-        "-Xlint:nullary-override",
-        "-Xlint:nullary-unit",
-        "-Xlint:option-implicit",
-        "-Xlint:package-object-classes",
-        "-Xlint:poly-implicit-overload",
-        "-Xlint:private-shadow",
-        "-Xlint:stars-align",
-        "-Xlint:type-parameter-shadow",
-        "-Xlint:unsound-match",
-        "-opt-warnings:_",
-        "-Ywarn-extra-implicit",
-        "-Ywarn-unused:_",
-        "-Ywarn-adapted-args",
-        "-Ywarn-dead-code",
-        "-Ywarn-inaccessible",
-        "-Ywarn-infer-any",
-        "-Ywarn-nullary-override",
-        "-Ywarn-nullary-unit",
-        "-Ywarn-numeric-widen",
-        "-Ywarn-unused-import",
-        "-Ywarn-value-discard"
-      )
-      case (_, "2.13.1") => Seq(
-        "-Xlint:_,-eta-sam",
-        "-Wdead-code",
-        "-Wextra-implicit",
-        "-Wnumeric-widen",
-        "-Woctal-literal",
-        "-Wunused:_",
-        "-Wvalue-discard"
-      )
-      case (_, _) => Seq.empty
-    } },
-    scalacOptions ++= { (isSnapshot.value, scalaVersion.value) match {
-      case (false, _) => Seq(
-        "-opt:l:inline",
-        "-opt-inline-from:izumi.**"
-      )
-      case (_, _) => Seq.empty
-    } },
-    scalaVersion := crossScalaVersions.value.head,
-    crossScalaVersions := Seq(
-      "2.12.10",
-      "2.13.1"
-    )
-  )
-  .disablePlugins(AssemblyPlugin)
-
->>>>>>> 4cc2b701
 lazy val `logstage-core` = project.in(file("logstage/logstage-core"))
   .dependsOn(
     `fundamentals-bio` % "test->compile;compile->compile",
