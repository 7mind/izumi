--- conflicted
+++ resolved
@@ -752,7 +752,6 @@
   .settings(
     libraryDependencies ++= Seq(
       compilerPlugin("org.typelevel" % "kind-projector" % V.kind_projector cross CrossVersion.full),
-<<<<<<< HEAD
       "org.scala-lang.modules" %% "scala-collection-compat" % V.collection_compat,
       "org.scalatest" %% "scalatest" % V.scalatest % Test,
       "org.typelevel" %% "cats-core" % V.cats % Optional,
@@ -765,21 +764,6 @@
       "org.typelevel" %% "discipline-core" % V.discipline % Test,
       "org.typelevel" %% "discipline-scalatest" % V.discipline_scalatest % Test,
       "dev.zio" %% "zio-interop-cats" % V.zio_interop_cats % Test excludeAll("dev.zio" %% "izumi-reflect")
-=======
-      "org.scala-lang.modules" %%% "scala-collection-compat" % V.collection_compat,
-      "org.scalatest" %%% "scalatest" % V.scalatest % Test,
-      "org.typelevel" %%% "cats-core" % V.cats % Optional,
-      "org.typelevel" %%% "cats-effect" % V.cats_effect % Optional,
-      "dev.zio" %%% "zio" % V.zio % Optional excludeAll("dev.zio" %% "izumi-reflect"),
-      "dev.zio" %%% "izumi-reflect" % V.izumi_reflect % Optional,
-      "io.monix" %%% "monix" % V.monix % Optional,
-      "io.monix" %%% "monix-bio" % V.monix_bio % Optional,
-      "org.typelevel" %%% "cats-effect-laws" % V.cats_effect % Test,
-      "org.scalatest" %%% "scalatest" % V.scalatest % Test,
-      "org.typelevel" %%% "discipline-core" % V.discipline % Test,
-      "org.typelevel" %%% "discipline-scalatest" % V.discipline_scalatest % Test,
-      "dev.zio" %%% "zio-interop-cats" % V.zio_interop_cats % Test excludeAll("dev.zio" %% "izumi-reflect")
->>>>>>> 2c7e5e7d
     )
   )
   .settings(
@@ -1054,7 +1038,6 @@
   .settings(
     libraryDependencies ++= Seq(
       compilerPlugin("org.typelevel" % "kind-projector" % V.kind_projector cross CrossVersion.full),
-<<<<<<< HEAD
       "org.scala-lang.modules" %% "scala-collection-compat" % V.collection_compat,
       "org.scalatest" %% "scalatest" % V.scalatest % Test,
       "org.typelevel" %% "cats-core" % V.cats % Optional,
@@ -1062,17 +1045,6 @@
       "dev.zio" %% "zio" % V.zio % Optional excludeAll("dev.zio" %% "izumi-reflect"),
       "dev.zio" %% "izumi-reflect" % V.izumi_reflect % Optional,
       "dev.zio" %% "zio-interop-cats" % V.zio_interop_cats % Optional excludeAll("dev.zio" %% "izumi-reflect")
-=======
-      "org.scala-lang.modules" %%% "scala-collection-compat" % V.collection_compat,
-      "org.scalatest" %%% "scalatest" % V.scalatest % Test,
-      "org.typelevel" %%% "cats-core" % V.cats % Optional,
-      "org.typelevel" %%% "cats-effect" % V.cats_effect % Optional,
-      "dev.zio" %%% "zio" % V.zio % Optional excludeAll("dev.zio" %% "izumi-reflect"),
-      "dev.zio" %%% "izumi-reflect" % V.izumi_reflect % Optional,
-      "io.monix" %%% "monix" % V.monix % Optional,
-      "io.monix" %%% "monix-bio" % V.monix_bio % Optional,
-      "dev.zio" %%% "zio-interop-cats" % V.zio_interop_cats % Optional excludeAll("dev.zio" %% "izumi-reflect")
->>>>>>> 2c7e5e7d
     )
   )
   .settings(
@@ -1338,7 +1310,6 @@
   .settings(
     libraryDependencies ++= Seq(
       compilerPlugin("org.typelevel" % "kind-projector" % V.kind_projector cross CrossVersion.full),
-<<<<<<< HEAD
       "org.scala-lang.modules" %% "scala-collection-compat" % V.collection_compat,
       "org.scalatest" %% "scalatest" % V.scalatest % Test,
       "org.typelevel" %% "cats-core" % V.cats % Optional,
@@ -1349,19 +1320,6 @@
       "org.typelevel" %% "cats-effect" % V.cats_effect % Test,
       "dev.zio" %% "zio" % V.zio % Test excludeAll("dev.zio" %% "izumi-reflect"),
       "dev.zio" %% "izumi-reflect" % V.izumi_reflect % Test,
-=======
-      "org.scala-lang.modules" %%% "scala-collection-compat" % V.collection_compat,
-      "org.scalatest" %%% "scalatest" % V.scalatest % Test,
-      "org.typelevel" %%% "cats-core" % V.cats % Optional,
-      "org.typelevel" %%% "cats-effect" % V.cats_effect % Optional,
-      "dev.zio" %%% "zio" % V.zio % Optional excludeAll("dev.zio" %% "izumi-reflect"),
-      "dev.zio" %%% "izumi-reflect" % V.izumi_reflect % Optional,
-      "org.typelevel" %%% "cats-core" % V.cats % Test,
-      "org.typelevel" %%% "cats-effect" % V.cats_effect % Test,
-      "dev.zio" %%% "zio" % V.zio % Test excludeAll("dev.zio" %% "izumi-reflect"),
-      "dev.zio" %%% "izumi-reflect" % V.izumi_reflect % Test,
-      "io.monix" %%% "monix-bio" % V.monix_bio % Test,
->>>>>>> 2c7e5e7d
       "org.scala-lang" % "scala-reflect" % scalaVersion.value % Provided
     )
   )
@@ -1616,7 +1574,6 @@
   .settings(
     libraryDependencies ++= Seq(
       compilerPlugin("org.typelevel" % "kind-projector" % V.kind_projector cross CrossVersion.full),
-<<<<<<< HEAD
       "org.scala-lang.modules" %% "scala-collection-compat" % V.collection_compat,
       "org.scalatest" %% "scalatest" % V.scalatest % Test,
       "org.typelevel" %% "cats-core" % V.cats % Optional,
@@ -1624,17 +1581,6 @@
       "dev.zio" %% "zio" % V.zio % Optional excludeAll("dev.zio" %% "izumi-reflect"),
       "dev.zio" %% "izumi-reflect" % V.izumi_reflect % Optional,
       "dev.zio" %% "zio-interop-cats" % V.zio_interop_cats % Optional excludeAll("dev.zio" %% "izumi-reflect"),
-=======
-      "org.scala-lang.modules" %%% "scala-collection-compat" % V.collection_compat,
-      "org.scalatest" %%% "scalatest" % V.scalatest % Test,
-      "org.typelevel" %%% "cats-core" % V.cats % Optional,
-      "org.typelevel" %%% "cats-effect" % V.cats_effect % Optional,
-      "dev.zio" %%% "zio" % V.zio % Optional excludeAll("dev.zio" %% "izumi-reflect"),
-      "dev.zio" %%% "izumi-reflect" % V.izumi_reflect % Optional,
-      "io.monix" %%% "monix" % V.monix % Optional,
-      "io.monix" %%% "monix-bio" % V.monix_bio % Optional,
-      "dev.zio" %%% "zio-interop-cats" % V.zio_interop_cats % Optional excludeAll("dev.zio" %% "izumi-reflect"),
->>>>>>> 2c7e5e7d
       "javax.inject" % "javax.inject" % "1" % Test
     )
   )
