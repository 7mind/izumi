--- conflicted
+++ resolved
@@ -190,14 +190,6 @@
     )
   )
 
-lazy val distageTypesafeConfig = inDiStage.as.module
-  .dependsOn(distageModel)
-  .settings(
-    libraryDependencies ++= Seq(
-      R.typesafe_config
-    )
-  )
-
 lazy val distageModel = inDiStage.as.module
   .depends(fundamentalsReflection)
 
@@ -217,11 +209,7 @@
   )
 
 lazy val distageConfig = inDiStage.as.module
-<<<<<<< HEAD
-  .depends(distageCore, distageTypesafeConfig)
-=======
   .depends(distageCore, fundamentalsTypesafeConfig)
->>>>>>> 14fe2d42
   .settings(
     libraryDependencies ++= Seq(
       R.typesafe_config
@@ -274,12 +262,6 @@
 
 lazy val logstageApiLogger = inLogStage.as.module
   .depends(logstageApiBaseMacro)
-
-lazy val logstageConfig = inLogStage.as.module
-  .depends(distageTypesafeConfig, logstageApiLogger, logstageRenderingCirce)
-
-lazy val logstageConfigDi = inLogStage.as.module
-  .depends(logstageConfig, distageConfig)
 
 lazy val logstageDi = inLogStage.as.module
   .depends(
@@ -289,6 +271,12 @@
   .dependsSeq(Seq(
     distageCore
   ).map(_.testOnlyRef))
+
+lazy val logstageConfig = inLogStage.as.module
+  .depends(fundamentalsTypesafeConfig, logstageApiLogger, logstageRenderingCirce)
+
+lazy val logstageConfigDi = inLogStage.as.module
+  .depends(logstageConfig, distageConfig)
 
 
 lazy val logstageAdapterSlf4j = inLogStage.as.module
