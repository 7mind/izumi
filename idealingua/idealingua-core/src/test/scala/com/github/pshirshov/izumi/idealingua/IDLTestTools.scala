package com.github.pshirshov.izumi.idealingua

import java.io.{File, IOException}
import java.lang.management.ManagementFactory
import java.nio.file._
import java.nio.file.attribute.BasicFileAttributes

import com.github.pshirshov.izumi.fundamentals.platform.build.ExposedTestScope
import com.github.pshirshov.izumi.idealingua.il.loader.LocalModelLoader
import com.github.pshirshov.izumi.idealingua.il.renderer.ILRenderer
import com.github.pshirshov.izumi.idealingua.model.il.ast.DomainDefinition
import com.github.pshirshov.izumi.idealingua.translator.IDLCompiler.{IDLFailure, IDLSuccess}
import com.github.pshirshov.izumi.idealingua.translator.{IDLCompiler, IDLLanguage, TranslatorExtension}

@ExposedTestScope
object IDLTestTools {
  def loadDefs(): Seq[DomainDefinition] = {
    val src = new File(getClass.getResource("/defs").toURI).toPath
    val loader = new LocalModelLoader(src, Seq.empty)
    val loaded = loader.load()
    assert(loaded.size == 7)
    loaded.foreach {
      d=>
      println(new ILRenderer(d).render())
    }
    loaded
  }

  def compiles(id: String, domains: Seq[DomainDefinition], language: IDLLanguage, extensions: Seq[TranslatorExtension] = Seq.empty): Boolean = {
    val tmpdir = Paths.get("target")
    val runPrefix = s"idl-$language-${ManagementFactory.getRuntimeMXBean.getStartTime}"
    val runDir = tmpdir.resolve(s"$runPrefix-${System.currentTimeMillis()}-$id")

    tmpdir
      .toFile
      .listFiles()
      .toList
      .filter(f => f.isDirectory && f.getName.startsWith(s"idl-$language") && !f.getName.startsWith(runPrefix))
      .foreach {
        f =>
          remove(f.toPath)
      }

    val allFiles = domains.flatMap {
      domain =>
        val compiler = new IDLCompiler(domain)
        compiler.compile(runDir.resolve(domain.id.toPackage.mkString(".")), IDLCompiler.CompilerOptions(language, extensions)) match {
          case IDLSuccess(files) =>
            assert(files.toSet.size == files.size)
            files

          case f: IDLFailure =>
            throw new IllegalStateException(s"Does not compile: $f")
        }
    }

    if (language == IDLLanguage.Scala)  {
      val ctarget = runDir.resolve("scalac")
      ctarget.toFile.mkdirs()

<<<<<<< HEAD
      import scala.tools.nsc.{Global, Settings}
      val settings = new Settings()
      settings.d.value = ctarget.toString
      settings.feature.value = true
      settings.embeddedDefaults(this.getClass.getClassLoader)
=======
        import scala.tools.nsc.{Global, Settings}
        val settings = new Settings()
        settings.d.value = ctarget.toString
        settings.feature.value = true
        settings.warnUnused.add("_")
        settings.embeddedDefaults(this.getClass.getClassLoader)
>>>>>>> 6ef42d66

      val isSbt = Option(System.getProperty("java.class.path")).exists(_.contains("sbt-launch.jar"))
      if (!isSbt) {
        settings.usejavacp.value = true
      }

      val g = new Global(settings)
      val run = new g.Run
      run.compile(allFiles.map(_.toFile.getCanonicalPath).toList)
      run.runIsAt(run.jvmPhase.next)
    } else {
      true
    }
  }

  def remove(root: Path): Unit = {
    val _  = Files.walkFileTree(root, new SimpleFileVisitor[Path] {
      override def visitFile(file: Path, attrs: BasicFileAttributes): FileVisitResult = {
        Files.delete(file)
        FileVisitResult.CONTINUE
      }

      override def postVisitDirectory(dir: Path, exc: IOException): FileVisitResult = {
        Files.delete(dir)
        FileVisitResult.CONTINUE
      }

    })


  }
}<|MERGE_RESOLUTION|>--- conflicted
+++ resolved
@@ -58,20 +58,12 @@
       val ctarget = runDir.resolve("scalac")
       ctarget.toFile.mkdirs()
 
-<<<<<<< HEAD
-      import scala.tools.nsc.{Global, Settings}
-      val settings = new Settings()
-      settings.d.value = ctarget.toString
-      settings.feature.value = true
-      settings.embeddedDefaults(this.getClass.getClassLoader)
-=======
         import scala.tools.nsc.{Global, Settings}
         val settings = new Settings()
         settings.d.value = ctarget.toString
         settings.feature.value = true
         settings.warnUnused.add("_")
         settings.embeddedDefaults(this.getClass.getClassLoader)
->>>>>>> 6ef42d66
 
       val isSbt = Option(System.getProperty("java.class.path")).exists(_.contains("sbt-launch.jar"))
       if (!isSbt) {
