package com.github.pshirshov.izumi.idealingua

import java.io.IOException
import java.lang.management.ManagementFactory
import java.nio.file.attribute.BasicFileAttributes
import java.nio.file._

import com.github.pshirshov.izumi.fundamentals.platform.build.ExposedTestScope
import com.github.pshirshov.izumi.idealingua.model.il._
import com.github.pshirshov.izumi.idealingua.translator.IDLCompiler.{IDLFailure, IDLSuccess}
import com.github.pshirshov.izumi.idealingua.translator.toscala.TranslatorExtension
import com.github.pshirshov.izumi.idealingua.translator.{IDLCompiler, IDLLanguage}
import org.scalatest.WordSpec


class ILTranslatorTest extends WordSpec {

  import ILTranslatorTest._

  "Intermediate language translator" should {
    "be able to produce scala source code" in {
      assert(compiles(getClass.getSimpleName, Seq(Model01.domain, Model02.domain)))
    }
  }
<<<<<<< HEAD
=======

>>>>>>> 249ebfe4
}

@ExposedTestScope
object ILTranslatorTest {
<<<<<<< HEAD
  def compiles(domains: Seq[DomainDefinition]): Boolean = {
    compiles(domains, Seq.empty, IDLLanguage.Scala)
    compiles(domains, Seq.empty, IDLLanguage.Go)
  }

  def compiles(domains: Seq[DomainDefinition]
               , extensions: Seq[TranslatorExtension]
               , language: IDLLanguage = IDLLanguage.Scala): Boolean = {
    val tmpdir = Paths.get("target")
    val runPrefix = s"idl-$language-${ManagementFactory.getRuntimeMXBean.getStartTime}"
    val runDir = tmpdir.resolve(s"$runPrefix-${System.currentTimeMillis()}")
=======
  def compiles(id: String, domains: Seq[DomainDefinition]): Boolean = {
    compiles(id, domains, Seq.empty)
  }

  def compiles(id: String, domains: Seq[DomainDefinition], extensions: Seq[TranslatorExtension]): Boolean = {
    val tmpdir = Paths.get("target")
    val runPrefix = s"idl-${ManagementFactory.getRuntimeMXBean.getStartTime}"
    val runDir = tmpdir.resolve(s"$runPrefix-${System.currentTimeMillis()}-$id")
>>>>>>> 249ebfe4

    tmpdir
      .toFile
      .listFiles()
      .toList
      .filter(f => f.isDirectory && f.getName.startsWith("idl-") && !f.getName.startsWith(runPrefix))
      .foreach {
        f =>
//          remove(f.toPath)
      }

    val allFiles = domains.flatMap {
      domain =>
        val compiler = new IDLCompiler(domain)
        compiler.compile(runDir.resolve(domain.id.toPackage.mkString(".")), IDLCompiler.CompilerOptions(language, extensions)) match {
          case IDLSuccess(files) =>
            assert(files.toSet.size == files.size)
            files

          case f: IDLFailure =>
            throw new IllegalStateException(s"Does not compile: $f")
        }
    }

//      {
//        val ctarget = runDir.resolve("scalac")
//        ctarget.toFile.mkdirs()
//
//        import scala.tools.nsc.{Global, Settings}
//        val settings = new Settings()
//        settings.d.value = ctarget.toString
//        settings.feature.value = true
//        settings.embeddedDefaults(this.getClass.getClassLoader)
//
//        val isSbt = Option(System.getProperty("java.class.path")).exists(_.contains("sbt-launch.jar"))
//        if (!isSbt) {
//          settings.usejavacp.value = true
//        }
//
//        val g = new Global(settings)
//        val run = new g.Run
//        run.compile(allFiles.map(_.toFile.getCanonicalPath).toList)
//        run.runIsAt(run.jvmPhase.next)
//      }

    true
  }

  def remove(root: Path): Unit = {
    val _  = Files.walkFileTree(root, new SimpleFileVisitor[Path] {
      override def visitFile(file: Path, attrs: BasicFileAttributes): FileVisitResult = {
        Files.delete(file)
        FileVisitResult.CONTINUE
      }

      override def postVisitDirectory(dir: Path, exc: IOException): FileVisitResult = {
        Files.delete(dir)
        FileVisitResult.CONTINUE
      }

    })


  }
}

<|MERGE_RESOLUTION|>--- conflicted
+++ resolved
@@ -22,27 +22,11 @@
       assert(compiles(getClass.getSimpleName, Seq(Model01.domain, Model02.domain)))
     }
   }
-<<<<<<< HEAD
-=======
 
->>>>>>> 249ebfe4
 }
 
 @ExposedTestScope
 object ILTranslatorTest {
-<<<<<<< HEAD
-  def compiles(domains: Seq[DomainDefinition]): Boolean = {
-    compiles(domains, Seq.empty, IDLLanguage.Scala)
-    compiles(domains, Seq.empty, IDLLanguage.Go)
-  }
-
-  def compiles(domains: Seq[DomainDefinition]
-               , extensions: Seq[TranslatorExtension]
-               , language: IDLLanguage = IDLLanguage.Scala): Boolean = {
-    val tmpdir = Paths.get("target")
-    val runPrefix = s"idl-$language-${ManagementFactory.getRuntimeMXBean.getStartTime}"
-    val runDir = tmpdir.resolve(s"$runPrefix-${System.currentTimeMillis()}")
-=======
   def compiles(id: String, domains: Seq[DomainDefinition]): Boolean = {
     compiles(id, domains, Seq.empty)
   }
@@ -51,7 +35,6 @@
     val tmpdir = Paths.get("target")
     val runPrefix = s"idl-${ManagementFactory.getRuntimeMXBean.getStartTime}"
     val runDir = tmpdir.resolve(s"$runPrefix-${System.currentTimeMillis()}-$id")
->>>>>>> 249ebfe4
 
     tmpdir
       .toFile
@@ -60,13 +43,13 @@
       .filter(f => f.isDirectory && f.getName.startsWith("idl-") && !f.getName.startsWith(runPrefix))
       .foreach {
         f =>
-//          remove(f.toPath)
+          remove(f.toPath)
       }
 
     val allFiles = domains.flatMap {
       domain =>
         val compiler = new IDLCompiler(domain)
-        compiler.compile(runDir.resolve(domain.id.toPackage.mkString(".")), IDLCompiler.CompilerOptions(language, extensions)) match {
+        compiler.compile(runDir.resolve(domain.id.toPackage.mkString(".")), IDLCompiler.CompilerOptions(language = IDLLanguage.Scala, extensions)) match {
           case IDLSuccess(files) =>
             assert(files.toSet.size == files.size)
             files
@@ -76,28 +59,27 @@
         }
     }
 
-//      {
-//        val ctarget = runDir.resolve("scalac")
-//        ctarget.toFile.mkdirs()
-//
-//        import scala.tools.nsc.{Global, Settings}
-//        val settings = new Settings()
-//        settings.d.value = ctarget.toString
-//        settings.feature.value = true
-//        settings.embeddedDefaults(this.getClass.getClassLoader)
-//
-//        val isSbt = Option(System.getProperty("java.class.path")).exists(_.contains("sbt-launch.jar"))
-//        if (!isSbt) {
-//          settings.usejavacp.value = true
-//        }
-//
-//        val g = new Global(settings)
-//        val run = new g.Run
-//        run.compile(allFiles.map(_.toFile.getCanonicalPath).toList)
-//        run.runIsAt(run.jvmPhase.next)
-//      }
+      {
+        val ctarget = runDir.resolve("scalac")
+        ctarget.toFile.mkdirs()
 
-    true
+        import scala.tools.nsc.{Global, Settings}
+        val settings = new Settings()
+        settings.d.value = ctarget.toString
+        settings.feature.value = true
+        settings.embeddedDefaults(this.getClass.getClassLoader)
+
+        val isSbt = Option(System.getProperty("java.class.path")).exists(_.contains("sbt-launch.jar"))
+        if (!isSbt) {
+          settings.usejavacp.value = true
+        }
+
+        val g = new Global(settings)
+        val run = new g.Run
+        run.compile(allFiles.map(_.toFile.getCanonicalPath).toList)
+        run.runIsAt(run.jvmPhase.next)
+      }
+
   }
 
   def remove(root: Path): Unit = {
