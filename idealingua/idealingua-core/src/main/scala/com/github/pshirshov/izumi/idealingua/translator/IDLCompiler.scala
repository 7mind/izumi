package com.github.pshirshov.izumi.idealingua.translator

import java.nio.charset.StandardCharsets
import java.nio.file.{Files, Path}

import com.github.pshirshov.izumi.idealingua.il.ILRenderer
import com.github.pshirshov.izumi.idealingua.model.il.ast.DomainDefinition
import com.github.pshirshov.izumi.idealingua.translator.IDLCompiler.{CompilerOptions, IDLResult}
<<<<<<< HEAD
import com.github.pshirshov.izumi.idealingua.translator.togolang.FinalTranslatorGoLangImpl
import com.github.pshirshov.izumi.idealingua.translator.toscala.{FinalTranslatorScalaImpl, TranslatorExtension}
=======
import com.github.pshirshov.izumi.idealingua.translator.toscala.FinalTranslatorScalaImpl
>>>>>>> b641a767


class IDLCompiler(domain: DomainDefinition) {
  def compile(target: Path, options: CompilerOptions): IDLResult = {
    println(new ILRenderer(domain).render())

    val translator = toTranslator(options)
    val modules = translator.translate(domain, options.extensions)

    val files = modules.map {
      module =>
        val parts = module.id.path :+ module.id.name
        val modulePath = parts.foldLeft(target) { case (path, part) => path.resolve(part) }
        modulePath.getParent.toFile.mkdirs()

        //println(s"""$modulePath:\n${module.content}\n\n""")

        Files.write(modulePath, module.content.getBytes(StandardCharsets.UTF_8))
        modulePath
    }
    IDLCompiler.IDLSuccess(files)
  }

  private def toTranslator(options: CompilerOptions): FinalTranslator = {
    options.language match {
      case IDLLanguage.Scala =>
        new FinalTranslatorScalaImpl()
      case IDLLanguage.Go =>
        new FinalTranslatorGoLangImpl()
      case IDLLanguage.Typescript =>
        ???
      case IDLLanguage.UnityCSharp =>
        ???
    }
  }
}

object IDLCompiler {

  case class CompilerOptions(language: IDLLanguage, extensions: Seq[TranslatorExtension])

  trait IDLResult

  case class IDLSuccess(paths: Seq[Path]) extends IDLResult

  case class IDLFailure() extends IDLResult

}<|MERGE_RESOLUTION|>--- conflicted
+++ resolved
@@ -6,12 +6,7 @@
 import com.github.pshirshov.izumi.idealingua.il.ILRenderer
 import com.github.pshirshov.izumi.idealingua.model.il.ast.DomainDefinition
 import com.github.pshirshov.izumi.idealingua.translator.IDLCompiler.{CompilerOptions, IDLResult}
-<<<<<<< HEAD
-import com.github.pshirshov.izumi.idealingua.translator.togolang.FinalTranslatorGoLangImpl
-import com.github.pshirshov.izumi.idealingua.translator.toscala.{FinalTranslatorScalaImpl, TranslatorExtension}
-=======
 import com.github.pshirshov.izumi.idealingua.translator.toscala.FinalTranslatorScalaImpl
->>>>>>> b641a767
 
 
 class IDLCompiler(domain: DomainDefinition) {
@@ -40,7 +35,7 @@
       case IDLLanguage.Scala =>
         new FinalTranslatorScalaImpl()
       case IDLLanguage.Go =>
-        new FinalTranslatorGoLangImpl()
+        ???
       case IDLLanguage.Typescript =>
         ???
       case IDLLanguage.UnityCSharp =>
