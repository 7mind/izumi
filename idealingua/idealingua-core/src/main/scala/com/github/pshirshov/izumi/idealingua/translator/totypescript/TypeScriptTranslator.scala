package com.github.pshirshov.izumi.idealingua.translator.totypescript

import com.github.pshirshov.izumi.fundamentals.platform.strings.IzString._
import com.github.pshirshov.izumi.idealingua.model.common.TypeId._
import com.github.pshirshov.izumi.idealingua.model.common._
import com.github.pshirshov.izumi.idealingua.model.il.ast.typed.Service.DefMethod
import com.github.pshirshov.izumi.idealingua.model.il.ast.typed.Service.DefMethod.Output.{Algebraic, Singular, Struct}
import com.github.pshirshov.izumi.idealingua.model.il.ast.typed.TypeDef._
import com.github.pshirshov.izumi.idealingua.model.il.ast.typed._
import com.github.pshirshov.izumi.idealingua.model.output.{Module, ModuleId}
import com.github.pshirshov.izumi.idealingua.model.publishing.ManifestDependency
import com.github.pshirshov.izumi.idealingua.model.publishing.manifests.{TypeScriptBuildManifest, TypeScriptModuleSchema}
import com.github.pshirshov.izumi.idealingua.model.typespace.Typespace
import com.github.pshirshov.izumi.idealingua.translator.Translator
import com.github.pshirshov.izumi.idealingua.translator.TypespaceCompiler.TypescriptTranslatorOptions
import com.github.pshirshov.izumi.idealingua.translator.totypescript.extensions.{EnumHelpersExtension, IntrospectionExtension}
import com.github.pshirshov.izumi.idealingua.translator.totypescript.products.CogenProduct._
import com.github.pshirshov.izumi.idealingua.translator.totypescript.products.RenderableCogenProduct

object TypeScriptTranslator {
  final val defaultExtensions = Seq(
    EnumHelpersExtension,
    IntrospectionExtension
  )
}

class TypeScriptTranslator(ts: Typespace, options: TypescriptTranslatorOptions) extends Translator{
  protected val ctx: TSTContext = new TSTContext(ts, options.extensions)

  import ctx._

  def translate(): Seq[Module] = {
    val manifest = options.manifest

    implicit val tsManifest: Option[TypeScriptBuildManifest] = if (manifest.isDefined)
      Some(manifest.get)
    else
      None

    val indexModule = buildIndexModule()


    val modules = Seq(
      typespace.domain.types.flatMap(translateDef)
      , typespace.domain.services.flatMap(translateService)
    ).flatten ++
      (
        if (tsManifest.isDefined && tsManifest.get.moduleSchema == TypeScriptModuleSchema.PER_DOMAIN)
          List(
            indexModule,
            buildPackageModule()
          )
        else
          List(indexModule)
      )

<<<<<<< HEAD
    if (manifest.isDefined && manifest.get.moduleSchema == TypeScriptModuleSchema.PER_DOMAIN)
      modules.map(m => Module(ModuleId(Seq(manifest.get.scope, m.id.path.mkString("-")), m.id.name), m.content))
    else
      modules
=======
    addRuntime(options, modules)
>>>>>>> d3b09f84
  }

  def buildPackageModule()(implicit manifest: Option[TypeScriptBuildManifest]): Module = {
    val imports = typespace.domain.types.map(i => TypeScriptImports(ts, i, i.id.path.toPackage, manifest = manifest)) ++
      typespace.domain.services.map(i => TypeScriptImports(ts, i, i.id.domain.toPackage, List.empty, manifest))

    val peerDeps: List[ManifestDependency] = imports.flatMap(i => i.imports.filter(_.pkg.startsWith(manifest.get.scope)).map(im => ManifestDependency(im.pkg, manifest.get.version))).toList.distinct

    val content = TypeScriptBuildManifest.generatePackage(manifest.get, "index", ts.domain.id.toPackage.mkString("-"), peerDeps)
    Module(ModuleId(ts.domain.id.toPackage, "package.json"), content)
  }

  def buildIndexModule(): Module = {
    val content =
        s"""// Auto-generated, any modifications may be overwritten in the future.
           |// Exporting module for domain ${ts.domain.id.toPackage.mkString(".")}
           |${ts.domain.types.filterNot(_.id.isInstanceOf[AliasId]).map(t => s"export * from './${t.id.name}';").mkString("\n")}
           |${ts.domain.services.map(s => s"export * from './${s.id.name}';").mkString("\n")}
         """.stripMargin

    Module(ModuleId(ts.domain.id.toPackage, "index.ts"), content)
  }

  protected def translateService(definition: Service)(implicit manifest: Option[TypeScriptBuildManifest]): Seq[Module] = {
    ctx.modules.toSource(definition.id.domain, ctx.modules.toModuleId(definition.id), renderService(definition))
  }

  protected def translateDef(definition: TypeDef)(implicit manifest: Option[TypeScriptBuildManifest]): Seq[Module] = {
    val defns = definition match {
      case i: Alias =>
        renderAlias(i)
      case i: Enumeration =>
        renderEnumeration(i)
      case i: Identifier =>
        renderIdentifier(i)
      case i: Interface =>
        renderInterface(i)
      case d: DTO =>
        renderDto(d)
      case d: Adt =>
        renderAdt(d)
      case _ =>
        RenderableCogenProduct.empty
    }

    ctx.modules.toSource(definition.id.path.domain, ctx.modules.toModuleId(definition), defns)
  }

  protected def renderRuntimeNames(i: TypeId): String = {
      renderRuntimeNames(i, i.name)
  }

  protected def renderRuntimeNames(i: TypeId, holderName: String = null): String = {
    val pkg = i.path.toPackage.mkString(".")
    s"""// Runtime identification methods
       |public static readonly PackageName = '$pkg';
       |public static readonly ClassName = '${i.name}';
       |public static readonly FullClassName = '${i.wireId}';
       |
       |public getPackageName(): string { return ${if(holderName == null) i.name else holderName}.PackageName; }
       |public getClassName(): string { return ${if(holderName == null) i.name else holderName}.ClassName; }
       |public getFullClassName(): string { return ${if(holderName == null) i.name else holderName}.FullClassName; }
       """.stripMargin
  }

  protected def renderRuntimeNames(s: ServiceId, holderName: String): String = {
    val pkg = s.domain.toPackage.mkString(".")
    s"""// Runtime identification methods
       |public static readonly PackageName = '$pkg';
       |public static readonly ClassName = '${s.name}';
       |public static readonly FullClassName = '${pkg}.${s.name}';
       |
       |public getPackageName(): string { return ${if(holderName == null) s.name else holderName}.PackageName; }
       |public getClassName(): string { return ${if(holderName == null) s.name else holderName}.ClassName; }
       |public getFullClassName(): string { return ${if(holderName == null) s.name else holderName}.FullClassName; }
       """.stripMargin
  }

  protected def renderDtoInterfaceSerializer(iid: InterfaceId): String = {
    val fields = typespace.structure.structure(iid)
    s"""public to${iid.name}Serialized(): ${iid.name}${typespace.implId(iid).name}Serialized {
       |    return {
       |${renderSerializedObject(fields.all.map(_.field)).shift(8)}
       |    };
       |}
       |
       |public to${iid.name}(): ${iid.name}${typespace.implId(iid).name} {
       |    return new ${iid.name}${typespace.implId(iid).name}(this.to${iid.name}Serialized());
       |}
     """.stripMargin
  }

  protected def renderDtoInterfaceLoader(iid: InterfaceId): String = {
    val fields = typespace.structure.structure(iid)
    s"""public load${iid.name}Serialized(slice: ${iid.name}${typespace.implId(iid).name}Serialized) {
       |${renderDeserializeObject("slice", fields.all.map(_.field)).shift(4)}
       |}
       |
       |public load${iid.name}(slice: ${iid.name}${typespace.implId(iid).name}) {
       |    this.load${iid.name}Serialized(slice.serialize());
       |}
     """.stripMargin
  }

  protected def renderDefaultValue(id: TypeId): Option[String] = id match {
    case g: Generic => g match {
      case _: Generic.TOption => None
      case _: Generic.TMap => Some("{}")
      case _: Generic.TList => Some("[]")
      case _: Generic.TSet => Some("[]")
    }
    case _ => None
  }

  protected def renderDefaultAssign(to: String, id: TypeId): String = {
    val defVal = renderDefaultValue(id)
    if (defVal.isDefined)
      s"$to = ${defVal.get};"
    else
      s""
  }

  protected def renderDto(i: DTO)(implicit manifest: Option[TypeScriptBuildManifest]): RenderableCogenProduct = {
    val imports = TypeScriptImports(ts, i, i.id.path.toPackage, manifest = manifest)
    val fields = typespace.structure.structure(i).all
    val distinctFields = fields.groupBy(_.field.name).map(_._2.head.field)

    val implementsInterfaces =
      if (i.struct.superclasses.interfaces.nonEmpty) {
        "implements " + i.struct.superclasses.interfaces.map(iface => iface.name).mkString(", ") + " "
      } else {
        ""
      }

    val extendsInterfacesSerialized =
      if (i.struct.superclasses.interfaces.nonEmpty) {
        "extends " + i.struct.superclasses.interfaces.map(iface => s"${iface.name}${typespace.implId(iface).name}Serialized").mkString(", ") + " "
      } else {
        ""
      }

    val uniqueInterfaces = ts.inheritance.parentsInherited(i.id).groupBy(_.name).map(_._2.head)
    val dto =
      s"""export class ${i.id.name} $implementsInterfaces {
         |${renderRuntimeNames(i.id).shift(4)}
         |${distinctFields.map(f => conv.toFieldMember(f, ts)).mkString("\n").shift(4)}
         |
         |${distinctFields.map(f => conv.toFieldMethods(f, ts)).mkString("\n").shift(4)}
         |    constructor(data: ${i.id.name}Serialized = undefined) {
         |        if (typeof data === 'undefined' || data === null) {
         |${distinctFields.map(f => renderDefaultAssign(conv.deserializeName("this." + conv.safeName(f.name), f.typeId), f.typeId)).filterNot(_.isEmpty).mkString("\n").shift(12)}
         |            return;
         |        }
         |
         |${distinctFields.map(f => s"${conv.deserializeName("this." + conv.safeName(f.name), f.typeId)} = ${conv.deserializeType("data." + f.name, f.typeId, typespace)};").mkString("\n").shift(8)}
         |    }
         |
         |${i.struct.superclasses.interfaces.map(si => renderDtoInterfaceSerializer(si)).mkString("\n").shift(4)}
         |${i.struct.superclasses.interfaces.map(si => renderDtoInterfaceLoader(si)).mkString("\n").shift(4)}
         |    public serialize(): ${i.id.name}Serialized {
         |        return {
         |${renderSerializedObject(distinctFields.toList).shift(12)}
         |        };
         |    }
         |}
         |
         |export interface ${i.id.name}Serialized $extendsInterfacesSerialized {
         |${distinctFields.map(f => s"${conv.toNativeTypeName(f.name, f.typeId)}: ${conv.toNativeType(f.typeId, ts, forSerialized = true)};").mkString("\n").shift(4)}
         |}
         |
         |${uniqueInterfaces.map(sc => sc.name + typespace.implId(sc).name + s".register(${i.id.name}.FullClassName, ${i.id.name});").mkString("\n")}
         """.stripMargin

    ext.extend(i, CompositeProduct(dto, imports.render(ts), s"// ${i.id.name} DTO"), _.handleDTO)
  }

  protected def renderAlias(i: Alias): RenderableCogenProduct = {
//      val imports = TypeScriptImports(i, i.id.path.toPackage)
//      AliasProduct(
//        s"""export type ${i.id.name} = ${conv.toNativeType(i.target)};
//           |$aliasConstuctor
//        """.stripMargin,
//        imports.render(ts),
//        s"// ${i.id.name} alias"
//      )

      AliasProduct(
        s"""// TypeScript does not natively support well type aliases.
           |// Normally the code would be:
           |// export type ${i.id.name} = ${conv.toNativeType(i.target, ts)};
           |//
           |// However, constructors and casting won't work correctly.
           |// Therefore, all aliases usage was just replaced with the target
           |// type and this file is for reference purposes only.
           |// Should the new versions of TypeScript support this better -
           |// it can be enabled back.
           |//
           |// See this and other referenced threads for more information:
           |// https://github.com/Microsoft/TypeScript/issues/2552
          """.stripMargin
      )
  }

  protected def renderAdt(i: Adt)(implicit manifest: Option[TypeScriptBuildManifest]): RenderableCogenProduct = {
    val imports = TypeScriptImports(ts, i, i.id.path.toPackage, manifest = manifest)
    val base =
      s"""export type ${i.id.name} = ${i.alternatives.map(alt => alt.typeId.name).mkString(" | ")};
         |
         |export class ${i.id.name}Helpers {
         |    public static serialize(adt: ${i.id.name}): {[key: string]: ${i.alternatives.map(alt => (if (alt.typeId.isInstanceOf[InterfaceId]) alt.name + typespace.implId(alt.typeId.asInstanceOf[InterfaceId]).name else alt.typeId.name) + "Serialized").mkString(" | ")}} {
         |        let className = adt.getClassName();
         |${i.alternatives.filter(al => al.memberName.isDefined).map(a => s"if (className == '${a.typeId.name}') {\n    className = '${a.memberName.get}'\n}").mkString("\n").shift(8)}
         |        return {
         |            [className]: adt.serialize()
         |        };
         |    }
         |
         |    public static deserialize(data: {[key: string]: ${i.alternatives.map(alt => (if (alt.typeId.isInstanceOf[InterfaceId]) alt.name + typespace.implId(alt.typeId.asInstanceOf[InterfaceId]).name else alt.typeId.name) + "Serialized").mkString(" | ")}}): ${i.id.name} {
         |        const id = Object.keys(data)[0];
         |        const content = data[id];
         |        switch (id) {
         |${i.alternatives.map(a => "case '" + (if (a.memberName.isEmpty) a.typeId.name else a.memberName.get) + "': return " + conv.deserializeType("content", a.typeId, typespace, asAny = true) + ";").mkString("\n").shift(12)}
         |            default:
         |                throw new Error('Unknown type id ' + id + ' for ${i.id.name}');
         |        }
         |    }
         |}
       """.stripMargin

    ext.extend(i,
      AdtProduct(
        base,
        imports.render(ts),
        s"// ${i.id.name} Algebraic Data Type"
      ), _.handleAdt)
  }

  protected def renderEnumeration(i: Enumeration)(implicit manifest: Option[TypeScriptBuildManifest]): RenderableCogenProduct = {
    val it = i.members.iterator
    val members = it.map { m =>
      s"$m = '$m'" + (if (it.hasNext) "," else "")
    }.mkString("\n")

    val content =
      s"""export enum ${i.id.name} {
         |${members.shift(4)}
         |}
       """.stripMargin

    ext.extend(i, EnumProduct(content, s"// ${i.id.name} Enumeration"), _.handleEnum)
  }

  protected def renderIdentifier(i: Identifier)(implicit manifest: Option[TypeScriptBuildManifest]): RenderableCogenProduct = {
      val imports = TypeScriptImports(ts, i, i.id.path.toPackage, manifest = manifest)
      val fields = typespace.structure.structure(i)
      val sortedFields = fields.all.sortBy(_.field.name)
      val typeName = i.id.name


      val identifierInterface =
        s"""export interface I$typeName {
           |    getPackageName(): string;
           |    getClassName(): string;
           |    getFullClassName(): string;
           |    serialize(): string;
           |
           |${fields.all.map(f => s"${conv.toNativeTypeName(conv.safeName(f.field.name), f.field.typeId)}: ${conv.toNativeType(f.field.typeId, ts)};").mkString("\n").shift(4)}
           |}
         """.stripMargin

      val identifier =
        s"""export class $typeName implements I$typeName {
           |${renderRuntimeNames(i.id).shift(4)}
           |${fields.all.map(f => conv.toFieldMember(f.field, ts)).mkString("\n").shift(4)}
           |
           |${fields.all.map(f => conv.toFieldMethods(f.field, ts)).mkString("\n").shift(4)}
           |    constructor(data: string | I$typeName = undefined) {
           |        if (typeof data === 'undefined' || data === null) {
           |            return;
           |        }
           |
           |        if (typeof data === 'string') {
           |            if (!data.startsWith('$typeName#')) {
           |                throw new Error('Identifier must start with $typeName, got ' + data);
           |            }
           |            const parts = data.substr(data.indexOf('#') + 1).split(':');
           |${sortedFields.zipWithIndex.map{ case (sf, index) => s"this.${conv.safeName(sf.field.name)} = ${conv.parseTypeFromString(s"decodeURIComponent(parts[$index])", sf.field.typeId)};"}.mkString("\n").shift(12)}
           |        } else {
           |${fields.all.map(f => s"this.${conv.safeName(f.field.name)} = ${conv.deserializeType("data." + f.field.name, f.field.typeId, typespace)};").mkString("\n").shift(12)}
           |        }
           |    }
           |
           |    public toString(): string {
           |        const suffix = ${sortedFields.map(sf => "encodeURIComponent(" + conv.emitTypeAsString(s"this.${sf.field.name}", sf.field.typeId) + ")").mkString(" + ':' + ")};
           |        return '$typeName#' + suffix;
           |    }
           |
           |    public serialize(): string {
           |        return this.toString();
           |    }
           |}
         """.stripMargin

    ext.extend(i, IdentifierProduct(identifier, identifierInterface, imports.render(ts), s"// ${i.id.name} Identifier"), _.handleIdentifier)
  }

  protected def renderSerializedObject(fields: List[Field]): String = {
    val serialized = fields.map(f => conv.serializeField(f, typespace))
    val it = serialized.iterator
    it.map { m => s"$m${if (it.hasNext) "," else ""}" }.mkString("\n")
  }

  protected def renderDeserializeObject(slice: String, fields: List[Field]): String = {
    fields.map(f => conv.deserializeField(slice, f, typespace)).mkString("\n")
  }

  protected def renderInterface(i: Interface)(implicit manifest: Option[TypeScriptBuildManifest]): RenderableCogenProduct = {
    val imports = TypeScriptImports(ts, i, i.id.path.toPackage, manifest = manifest)
    val extendsInterfaces =
      if (i.struct.superclasses.interfaces.nonEmpty) {
        "extends " + i.struct.superclasses.interfaces.map(iface => iface.name).mkString(", ") + " "
      } else {
        ""
      }

    val extendsInterfacesSerialized =
      if (i.struct.superclasses.interfaces.nonEmpty) {
        "extends " + i.struct.superclasses.interfaces.map(iface => iface.name + typespace.implId(iface).name + "Serialized").mkString(", ") + " "
      } else {
        ""
      }

    val fields = typespace.structure.structure(i)
    val distinctFields = fields.all.groupBy(_.field.name).map(_._2.head.field)
    val implId = typespace.implId(i.id)
    val eid = i.id.name + implId.name


    val iface =
      s"""export interface ${i.id.name} $extendsInterfaces{
         |    getPackageName(): string;
         |    getClassName(): string;
         |    getFullClassName(): string;
         |    serialize(): ${eid}Serialized;
         |
         |${fields.all.map(f => s"${conv.toNativeTypeName(conv.safeName(f.field.name), f.field.typeId)}: ${conv.toNativeType(f.field.typeId, ts)};").mkString("\n").shift(4)}
         |}
         |
         |export interface ${eid}Serialized $extendsInterfacesSerialized{
         |${fields.all.map(f => s"${conv.toNativeTypeName(f.field.name, f.field.typeId)}: ${conv.toNativeType(f.field.typeId, ts, forSerialized = true)};").mkString("\n").shift(4)}
         |}
       """.stripMargin

    val uniqueInterfaces = ts.inheritance.parentsInherited(i.id).groupBy(_.name).map(_._2.head)
    val companion =
      s"""export class ${eid} implements ${i.id.name} {
         |${renderRuntimeNames(implId, eid).shift(4)}
         |${fields.all.map(f => conv.toFieldMember(f.field, ts)).mkString("\n").shift(4)}
         |
         |${fields.all.map(f => conv.toFieldMethods(f.field, ts)).mkString("\n").shift(4)}
         |    constructor(data: ${eid}Serialized = undefined) {
         |        if (typeof data === 'undefined' || data === null) {
         |${distinctFields.map(f => renderDefaultAssign(conv.deserializeName("this." + conv.safeName(f.name), f.typeId), f.typeId)).filterNot(_.isEmpty).mkString("\n").shift(12)}
         |            return;
         |        }
         |
         |${distinctFields.map(f => s"${conv.deserializeName("this." + conv.safeName(f.name), f.typeId)} = ${conv.deserializeType("data." + f.name, f.typeId, typespace)};").mkString("\n").shift(8)}
         |    }
         |
         |    public serialize(): ${eid}Serialized {
         |        return {
         |${renderSerializedObject(distinctFields.toList).shift(12)}
         |        };
         |    }
         |
         |    // Polymorphic section below. If a new type to be registered, use ${eid}.register method
         |    // which will add it to the known list. You can also overwrite the existing registrations
         |    // in order to provide extended functionality on existing models, preserving the original class name.
         |
         |    private static _knownPolymorphic: {[key: string]: {new (data?: ${eid} | ${eid}Serialized): ${i.id.name}}} = {
         |        // This basic registration will happen below [${eid}.FullClassName]: ${eid}
         |    };
         |
         |    public static register(className: string, ctor: {new (data?: ${eid} | ${eid}Serialized): ${i.id.name}}): void {
         |        this._knownPolymorphic[className] = ctor;
         |    }
         |
         |    public static create(data: {[key: string]: ${eid}Serialized}): ${i.id.name} {
         |        const polymorphicId = Object.keys(data)[0];
         |        const ctor = ${eid}._knownPolymorphic[polymorphicId];
         |        if (!ctor) {
         |          throw new Error('Unknown polymorphic type ' + polymorphicId + ' for ${eid}.Create');
         |        }
         |
         |        return new ctor(data[polymorphicId]);
         |    }
         |
         |    public static getRegisteredTypes(): string[] {
         |        return Object.keys(${eid}._knownPolymorphic);
         |    }
         |}
         |
         |${uniqueInterfaces.map(sc => sc.name + typespace.implId(sc).name + s".register(${eid}.FullClassName, ${eid});").mkString("\n")}
       """.stripMargin

    ext.extend(i, InterfaceProduct(iface, companion, imports.render(ts), s"// ${i.id.name} Interface"), _.handleInterface)
  }

  protected def renderServiceMethodSignature(method: Service.DefMethod, spread: Boolean = false): String = method match {
    case m: DefMethod.RPCMethod =>
      if (spread) {
        val fields = m.signature.input.fields.map(f => conv.safeName(f.name) + s": ${conv.toNativeType(f.typeId, ts)}").mkString(", ")
        s"""${m.name}($fields): Promise<${renderServiceMethodOutputSignature(m)}>"""
      } else {
        s"""${m.name}(input: In${m.name.capitalize}): Promise<${renderServiceMethodOutputSignature(m)}>"""
      }
  }

  protected def renderServiceMethodOutputSignature(method: DefMethod.RPCMethod): String = method.signature.output match {
    case _: Struct => s"Out${method.name.capitalize}"
    case al: Algebraic => al.alternatives.map(alt => conv.toNativeType(alt.typeId, ts)).mkString(" | ")
    case si: Singular => conv.toNativeType(si.typeId, ts)
  }

  protected def renderServiceClientMethod(service: String, method: Service.DefMethod): String = method match {
    case m: DefMethod.RPCMethod => m.signature.output match {
      case _: Struct =>
        s"""public ${renderServiceMethodSignature(method, spread = true)} {
           |    const __data = new In${m.name.capitalize}();
           |${m.signature.input.fields.map(f => s"__data.${conv.safeName(f.name)} = ${conv.safeName(f.name)};").mkString("\n").shift(4)}
           |    return this.send('${m.name}', __data, In${m.name.capitalize}, ${renderServiceMethodOutputSignature(m)});
           |}
       """.stripMargin

      case al: Algebraic =>
        s"""public ${renderServiceMethodSignature(method, spread = true)} {
           |    const __data = new In${m.name.capitalize}();
           |${m.signature.input.fields.map(f => s"__data.${conv.safeName(f.name)} = ${conv.safeName(f.name)};").mkString("\n").shift(4)}
           |    return new Promise((resolve, reject) => {
           |        this._transport.send(${service}Client.ClassName, '${m.name}', __data)
           |            .then((data: any) => {
           |                try {
           |                    const id = Object.keys(data)[0];
           |                    const content = data[id];
           |                    switch (id) {
           |${al.alternatives.map(a => "case '" + (if (a.memberName.isEmpty) a.typeId.name else a.memberName.get) + "': resolve(" + conv.deserializeType("content", a.typeId, typespace, asAny = true) + "); break;").mkString("\n").shift(24)}
           |                        default:
           |                            throw new Error('Unknown type id ' + id + ' for ${m.name} output.');
           |                    }
           |                } catch(err) {
           |                    reject(err);
           |                }
           |             })
           |            .catch((err: any) => {
           |                reject(err);
           |            });
           |    });
           |}
         """.stripMargin

      case si: Singular =>
        s"""public ${renderServiceMethodSignature(method, spread = true)} {
           |    const __data = new In${m.name.capitalize}();
           |${m.signature.input.fields.map(f => s"__data.${conv.safeName(f.name)} = ${conv.safeName(f.name)};").mkString("\n").shift(4)}
           |    return new Promise((resolve, reject) => {
           |        this._transport.send(${service}Client.ClassName, '${m.name}', __data)
           |            .then((data: any) => {
           |                try {
           |                    const output = ${conv.deserializeType("data", si.typeId, typespace, asAny = true)};
           |                    resolve(output);
           |                }
           |                catch(err) {
           |                    reject(err);
           |                }
           |            })
           |            .catch((err: any) => {
           |                reject(err);
           |            });
           |        });
           |}
         """.stripMargin
    }
  }

  protected def renderServiceClient(i: Service): String = {
    s"""export interface I${i.id.name}Client {
       |${i.methods.map(me => renderServiceMethodSignature(me, spread = true)).mkString("\n").shift(4)}
       |}
       |
       |export class ${i.id.name}Client implements I${i.id.name}Client {
       |${renderRuntimeNames(i.id, s"${i.id.name}Client").shift(4)}
       |    protected _transport: IRTClientTransport;
       |
       |    constructor(transport: IRTClientTransport) {
       |        this._transport = transport;
       |    }
       |
       |    private send<I extends IRTServiceClientInData, O extends IRTServiceClientOutData>(method: string, data: I, inputType: {new(): I}, outputType: {new(data: any): O} ): Promise<O> {
       |        return new Promise((resolve, reject) => {
       |            this._transport.send(${i.id.name}Client.ClassName, method, data)
       |                .then((data: any) => {
       |                    try {
       |                        const output = new outputType(data);
       |                        resolve(output);
       |                    }
       |                    catch (err) {
       |                        reject(err);
       |                    }
       |                })
       |                .catch((err: any) => {
       |                    reject(err);
       |                });
       |            });
       |    }
       |${i.methods.map(me => renderServiceClientMethod(i.id.name, me)).mkString("\n").shift(4)}
       |}
     """.stripMargin
  }

  protected def renderServiceMethodOutModel(name: String, implements: String, out: Service.DefMethod.Output): String = out match {
    case st: Struct => renderServiceMethodInModel(name, implements, st.struct, export = true)
//    case al: Algebraic => renderAdt(al)
    case _ => s""
  }

  protected def renderServiceMethodInModel(name: String, implements: String, structure: SimpleStructure, export: Boolean): String = {
    s"""${if(export) "export " else ""}class $name implements $implements {
       |${structure.fields.map(f => conv.toFieldMember(f, ts)).mkString("\n").shift(4)}
       |${structure.fields.map(f => conv.toFieldMethods(f, ts)).mkString("\n").shift(4)}
       |    constructor(data: ${name}Serialized = undefined) {
       |        if (typeof data === 'undefined' || data === null) {
       |            return;
       |        }
       |
       |${structure.fields.map(f => s"${conv.deserializeName("this." + conv.safeName(f.name), f.typeId)} = ${conv.deserializeType("data." + f.name, f.typeId, typespace)};").mkString("\n").shift(8)}
       |    }
       |
       |    public serialize(): ${name}Serialized {
       |        return {
       |${renderSerializedObject(structure.fields).shift(12)}
       |        };
       |    }
       |}
       |
       |${if(export) "export " else ""}interface ${name}Serialized {
       |${structure.fields.map(f => s"${conv.toNativeTypeName(f.name, f.typeId)}: ${conv.toNativeType(f.typeId, ts, forSerialized = true)};").mkString("\n").shift(4)}
       |}
     """.stripMargin
  }

  protected def renderServiceMethodModels(method: Service.DefMethod): String = method match {
    case m: DefMethod.RPCMethod =>
      s"""${renderServiceMethodInModel(s"In${m.name.capitalize}", "IRTServiceClientInData", m.signature.input, export = false)}
         |${renderServiceMethodOutModel(s"Out${m.name.capitalize}", "IRTServiceClientOutData", m.signature.output)}
       """.stripMargin

  }

  protected def renderServiceModels(i: Service): String = {
    i.methods.map(me => renderServiceMethodModels(me)).mkString("\n")
  }

  protected def importFromIRT(names: List[String], pkg: Package)(implicit manifest: Option[TypeScriptBuildManifest]): String = {
    var importOffset = ""
    (1 to pkg.length).foreach(_ => importOffset += "../")
    if (manifest.isDefined && manifest.get.moduleSchema == TypeScriptModuleSchema.PER_DOMAIN) {
      importOffset = manifest.get.scope + "/"
    }

    s"""import {
       |${names.map(n => s"    $n").mkString(",\n")}
       |} from '${importOffset}irt'
     """.stripMargin
  }

  protected def renderService(i: Service)(implicit manifest: Option[TypeScriptBuildManifest]): RenderableCogenProduct = {
      val imports = TypeScriptImports(ts, i, i.id.domain.toPackage, List.empty, manifest)
      val typeName = i.id.name

      val svc =
        s"""${renderServiceModels(i)}
           |${renderServiceClient(i)}
         """.stripMargin

      val header =
        s"""${imports.render(ts)}
           |${importFromIRT(List("IRTServiceClientInData", "IRTServiceClientOutData", "IRTClientTransport"), i.id.domain.toPackage)}
         """.stripMargin

    ServiceProduct(svc, header, s"// $typeName client")
  }
}<|MERGE_RESOLUTION|>--- conflicted
+++ resolved
@@ -54,14 +54,11 @@
           List(indexModule)
       )
 
-<<<<<<< HEAD
+    val extendedModules = addRuntime(options, modules)
     if (manifest.isDefined && manifest.get.moduleSchema == TypeScriptModuleSchema.PER_DOMAIN)
-      modules.map(m => Module(ModuleId(Seq(manifest.get.scope, m.id.path.mkString("-")), m.id.name), m.content))
+      extendedModules.map(m => Module(ModuleId(Seq(manifest.get.scope, m.id.path.mkString("-")), m.id.name), m.content))
     else
-      modules
-=======
-    addRuntime(options, modules)
->>>>>>> d3b09f84
+      extendedModules
   }
 
   def buildPackageModule()(implicit manifest: Option[TypeScriptBuildManifest]): Module = {
