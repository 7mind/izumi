package com.github.pshirshov.izumi.idealingua.translator.totypescript

import com.github.pshirshov.izumi.fundamentals.platform.strings.IzString._
import com.github.pshirshov.izumi.idealingua.model.common.TypeId._
import com.github.pshirshov.izumi.idealingua.model.common._
import com.github.pshirshov.izumi.idealingua.model.il.ast.typed.DefMethod
import com.github.pshirshov.izumi.idealingua.model.il.ast.typed.DefMethod.Output.{Algebraic, Alternative, Singular, Struct, Void}
import com.github.pshirshov.izumi.idealingua.model.il.ast.typed.TypeDef._
import com.github.pshirshov.izumi.idealingua.model.il.ast.typed._
import com.github.pshirshov.izumi.idealingua.model.output.{Module, ModuleId}
import com.github.pshirshov.izumi.idealingua.model.publishing.ManifestDependency
import com.github.pshirshov.izumi.idealingua.model.publishing.manifests.{TypeScriptBuildManifest, TypeScriptModuleSchema}
import com.github.pshirshov.izumi.idealingua.model.typespace.Typespace
import com.github.pshirshov.izumi.idealingua.translator.Translator
import com.github.pshirshov.izumi.idealingua.translator.TypespaceCompiler.TypescriptTranslatorOptions
import com.github.pshirshov.izumi.idealingua.translator.totypescript.extensions.{EnumHelpersExtension, IntrospectionExtension}
import com.github.pshirshov.izumi.idealingua.translator.totypescript.products.CogenProduct._
import com.github.pshirshov.izumi.idealingua.translator.totypescript.products.RenderableCogenProduct

object TypeScriptTranslator {
  final val defaultExtensions = Seq(
    EnumHelpersExtension,
    IntrospectionExtension
  )
}

class TypeScriptTranslator(ts: Typespace, options: TypescriptTranslatorOptions) extends Translator{
  protected val ctx: TSTContext = new TSTContext(ts, options.extensions)

  import ctx._

  def translate(): Seq[Module] = {
    val manifest = options.manifest

    implicit val tsManifest: Option[TypeScriptBuildManifest] = if (manifest.isDefined)
      Some(manifest.get)
    else
      None

    val indexModule = buildIndexModule()


    val modules = Seq(
      typespace.domain.types.flatMap(translateDef)
      , typespace.domain.services.flatMap(translateService)
    ).flatten ++
      (
        if (tsManifest.isDefined && tsManifest.get.moduleSchema == TypeScriptModuleSchema.PER_DOMAIN)
          List(
            indexModule,
            buildPackageModule(),
            buildIRTPackageModule()
          )
        else
          List(indexModule)
      )

    val extendedModules = addRuntime(options, modules)
    if (manifest.isDefined && manifest.get.moduleSchema == TypeScriptModuleSchema.PER_DOMAIN)
      extendedModules.map(m => Module(ModuleId(Seq(manifest.get.scope, m.id.path.mkString("-")), m.id.name), m.content))
    else
      extendedModules
  }

  def buildPackageModule()(implicit manifest: Option[TypeScriptBuildManifest]): Module = {
    val imports = typespace.domain.types.map(i => TypeScriptImports(ts, i, i.id.path.toPackage, manifest = manifest)) ++
      typespace.domain.services.map(i => TypeScriptImports(ts, i, i.id.domain.toPackage, List.empty, manifest))

    val peerDeps: List[ManifestDependency] = imports.flatMap(i => i.imports.filter(_.pkg.startsWith(manifest.get.scope)).map(im => ManifestDependency(im.pkg, manifest.get.version))).toList.distinct

    val content = TypeScriptBuildManifest.generatePackage(manifest.get, "index", ts.domain.id.toPackage.mkString("-"), peerDeps)
    Module(ModuleId(ts.domain.id.toPackage, "package.json"), content)
  }

  def buildIRTPackageModule()(implicit manifest: Option[TypeScriptBuildManifest]): Module = {
    if (manifest.isEmpty) throw new Exception("Generating IRT package requires a manifest.")

    val content = TypeScriptBuildManifest.generatePackage(TypeScriptBuildManifest(
        "irt",
        manifest.get.tags,
      manifest.get.description,
      manifest.get.notes,
      manifest.get.publisher,
      manifest.get.version,
      manifest.get.license,
      manifest.get.website,
      manifest.get.copyright,
      List(ManifestDependency("moment", "^2.20.1")),
      manifest.get.scope,
      manifest.get.moduleSchema
    ), "index", "irt")

    Module(ModuleId(Seq("irt"), "package.json"), content)
  }

  def buildIndexModule(): Module = {
    val content =
        s"""// Auto-generated, any modifications may be overwritten in the future.
           |// Exporting module for domain ${ts.domain.id.toPackage.mkString(".")}
           |${ts.domain.types.filterNot(_.id.isInstanceOf[AliasId]).map(t => s"export * from './${t.id.name}';").mkString("\n")}
           |${ts.domain.services.map(s => s"export * from './${s.id.name}';").mkString("\n")}
         """.stripMargin

    Module(ModuleId(ts.domain.id.toPackage, "index.ts"), content)
  }

  protected def translateService(definition: Service)(implicit manifest: Option[TypeScriptBuildManifest]): Seq[Module] = {
    ctx.modules.toSource(definition.id.domain, ctx.modules.toModuleId(definition.id), renderService(definition))
  }

  protected def translateDef(definition: TypeDef)(implicit manifest: Option[TypeScriptBuildManifest]): Seq[Module] = {
    val defns = definition match {
      case i: Alias =>
        renderAlias(i)
      case i: Enumeration =>
        renderEnumeration(i)
      case i: Identifier =>
        renderIdentifier(i)
      case i: Interface =>
        renderInterface(i)
      case d: DTO =>
        renderDto(d)
      case d: Adt =>
        renderAdt(d)
      case _ =>
        RenderableCogenProduct.empty
    }

    ctx.modules.toSource(definition.id.path.domain, ctx.modules.toModuleId(definition), defns)
  }

  protected def renderRuntimeNames(i: TypeId): String = {
      renderRuntimeNames(i, i.name)
  }

  protected def renderRuntimeNames(i: TypeId, holderName: String = null): String = {
    val pkg = i.path.toPackage.mkString(".")
    s"""// Runtime identification methods
       |public static readonly PackageName = '$pkg';
       |public static readonly ClassName = '${i.name}';
       |public static readonly FullClassName = '${i.wireId}';
       |
       |public getPackageName(): string { return ${if(holderName == null) i.name else holderName}.PackageName; }
       |public getClassName(): string { return ${if(holderName == null) i.name else holderName}.ClassName; }
       |public getFullClassName(): string { return ${if(holderName == null) i.name else holderName}.FullClassName; }
       """.stripMargin
  }

  protected def renderRuntimeNames(s: ServiceId, holderName: String): String = {
    val pkg = s.domain.toPackage.mkString(".")
    s"""// Runtime identification methods
       |public static readonly PackageName = '$pkg';
       |public static readonly ClassName = '${s.name}';
       |public static readonly FullClassName = '$pkg.${s.name}';
       |
       |public getPackageName(): string { return ${if(holderName == null) s.name else holderName}.PackageName; }
       |public getClassName(): string { return ${if(holderName == null) s.name else holderName}.ClassName; }
       |public getFullClassName(): string { return ${if(holderName == null) s.name else holderName}.FullClassName; }
       """.stripMargin
  }

  protected def renderDtoInterfaceSerializer(iid: InterfaceId): String = {
    val fields = typespace.structure.structure(iid)
    s"""public to${iid.name}Serialized(): ${iid.name}${typespace.tools.implId(iid).name}Serialized {
       |    return {
       |${renderSerializedObject(fields.all.map(_.field)).shift(8)}
       |    };
       |}
       |
       |public to${iid.name}(): ${iid.name}${typespace.tools.implId(iid).name} {
       |    return new ${iid.name}${typespace.tools.implId(iid).name}(this.to${iid.name}Serialized());
       |}
     """.stripMargin
  }

  protected def renderDtoInterfaceLoader(iid: InterfaceId): String = {
    val fields = typespace.structure.structure(iid)
<<<<<<< HEAD
    s"""public load${iid.name}Serialized(slice: ${iid.name}${typespace.tools.implId(iid).name}Serialized) {
       |${renderDeserializeObject("slice", fields.all.map(_.field)).shift(4)}
=======
    s"""public load${iid.name}Serialized(slice: ${iid.name}${typespace.implId(iid).name}Serialized) {
       |${renderDeserializeObject(/*"slice", */fields.all.map(_.field)).shift(4)}
>>>>>>> 525b6c82
       |}
       |
       |public load${iid.name}(slice: ${iid.name}${typespace.tools.implId(iid).name}) {
       |    this.load${iid.name}Serialized(slice.serialize());
       |}
     """.stripMargin
  }

  protected def renderDefaultValue(id: TypeId): Option[String] = id match {
    case g: Generic => g match {
      case _: Generic.TOption => None
      case _: Generic.TMap => Some("{}")
      case _: Generic.TList => Some("[]")
      case _: Generic.TSet => Some("[]")
    }
    case _ => None
  }

  protected def renderDefaultAssign(to: String, id: TypeId): String = {
    val defVal = renderDefaultValue(id)
    if (defVal.isDefined)
      s"$to = ${defVal.get};"
    else
      ""
  }

  protected def renderDto(i: DTO)(implicit manifest: Option[TypeScriptBuildManifest]): RenderableCogenProduct = {
    val imports = TypeScriptImports(ts, i, i.id.path.toPackage, manifest = manifest)
    val fields = typespace.structure.structure(i).all
    val distinctFields = fields.groupBy(_.field.name).map(_._2.head.field)

    val implementsInterfaces =
      if (i.struct.superclasses.interfaces.nonEmpty) {
        "implements " + i.struct.superclasses.interfaces.map(iface => iface.name).mkString(", ") + " "
      } else {
        ""
      }

    val extendsInterfacesSerialized =
      if (i.struct.superclasses.interfaces.nonEmpty) {
        "extends " + i.struct.superclasses.interfaces.map(iface => s"${iface.name}${typespace.tools.implId(iface).name}Serialized").mkString(", ") + " "
      } else {
        ""
      }

    val uniqueInterfaces = ts.inheritance.parentsInherited(i.id).groupBy(_.name).map(_._2.head)
    val dto =
      s"""export class ${i.id.name} $implementsInterfaces {
         |${renderRuntimeNames(i.id).shift(4)}
         |${distinctFields.map(f => conv.toFieldMember(f, ts)).mkString("\n").shift(4)}
         |
         |${distinctFields.map(f => conv.toFieldMethods(f, ts)).mkString("\n").shift(4)}
         |    constructor(data: ${i.id.name}Serialized = undefined) {
         |        if (typeof data === 'undefined' || data === null) {
         |${distinctFields.map(f => renderDefaultAssign(conv.deserializeName("this." + conv.safeName(f.name), f.typeId), f.typeId)).filterNot(_.isEmpty).mkString("\n").shift(12)}
         |            return;
         |        }
         |
         |${distinctFields.map(f => s"${conv.deserializeName("this." + conv.safeName(f.name), f.typeId)} = ${conv.deserializeType("data." + f.name, f.typeId, typespace)};").mkString("\n").shift(8)}
         |    }
         |
         |${i.struct.superclasses.interfaces.map(si => renderDtoInterfaceSerializer(si)).mkString("\n").shift(4)}
         |${i.struct.superclasses.interfaces.map(si => renderDtoInterfaceLoader(si)).mkString("\n").shift(4)}
         |    public serialize(): ${i.id.name}Serialized {
         |        return {
         |${renderSerializedObject(distinctFields.toList).shift(12)}
         |        };
         |    }
         |}
         |
         |export interface ${i.id.name}Serialized $extendsInterfacesSerialized {
         |${distinctFields.map(f => s"${conv.toNativeTypeName(f.name, f.typeId)}: ${conv.toNativeType(f.typeId, ts, forSerialized = true)};").mkString("\n").shift(4)}
         |}
         |
         |${uniqueInterfaces.map(sc => sc.name + typespace.tools.implId(sc).name + s".register(${i.id.name}.FullClassName, ${i.id.name});").mkString("\n")}
         """.stripMargin

    ext.extend(i, CompositeProduct(dto, imports.render(ts), s"// ${i.id.name} DTO"), _.handleDTO)
  }

  protected def renderAlias(i: Alias): RenderableCogenProduct = {
//      val imports = TypeScriptImports(i, i.id.path.toPackage)
//      AliasProduct(
//        s"""export type ${i.id.name} = ${conv.toNativeType(i.target)};
//           |$aliasConstuctor
//        """.stripMargin,
//        imports.render(ts),
//        s"// ${i.id.name} alias"
//      )

      AliasProduct(
        s"""// TypeScript does not natively support well type aliases.
           |// Normally the code would be:
           |// export type ${i.id.name} = ${conv.toNativeType(i.target, ts)};
           |//
           |// However, constructors and casting won't work correctly.
           |// Therefore, all aliases usage was just replaced with the target
           |// type and this file is for reference purposes only.
           |// Should the new versions of TypeScript support this better -
           |// it can be enabled back.
           |//
           |// See this and other referenced threads for more information:
           |// https://github.com/Microsoft/TypeScript/issues/2552
          """.stripMargin
      )
  }

  protected def renderAdt(i: Adt)(implicit manifest: Option[TypeScriptBuildManifest]): RenderableCogenProduct = {
    val imports = TypeScriptImports(ts, i, i.id.path.toPackage, manifest = manifest)
    val base =
      s"""export type ${i.id.name} = ${i.alternatives.map(alt => conv.toNativeType(alt.typeId, typespace)).mkString(" | ")};
         |
         |export class ${i.id.name}Helpers {
         |    public static serialize(adt: ${i.id.name}): {[key: string]: ${i.alternatives.map(alt => (alt.typeId match {
<<<<<<< HEAD
        case interfaceId: InterfaceId => alt.name + typespace.tools.implId(interfaceId).name
=======
        case interfaceId: InterfaceId => alt.name + typespace.implId(interfaceId).name
        case al: AliasId => typespace.dealias(al).name
>>>>>>> 525b6c82
        case _ => alt.typeId.name
      }) + "Serialized").mkString(" | ")}} {
         |        let className = adt.getClassName();
         |${i.alternatives.filter(al => al.memberName.isDefined).map(a => s"if (className == '${a.typeId.name}') {\n    className = '${a.memberName.get}'\n}").mkString("\n").shift(8)}
         |        return {
         |            [className]: adt.serialize()
         |        };
         |    }
         |
         |    public static deserialize(data: {[key: string]: ${i.alternatives.map(alt => (alt.typeId match {
<<<<<<< HEAD
        case interfaceId: InterfaceId => alt.name + typespace.tools.implId(interfaceId).name
=======
        case interfaceId: InterfaceId => alt.name + typespace.implId(interfaceId).name
        case al: AliasId => typespace.dealias(al).name
>>>>>>> 525b6c82
        case _ => alt.typeId.name
      }) + "Serialized").mkString(" | ")}}): ${i.id.name} {
         |        const id = Object.keys(data)[0];
         |        const content = data[id];
         |        switch (id) {
         |${i.alternatives.map(a => "case '" + (if (a.memberName.isEmpty) a.typeId.name else a.memberName.get) + "': return " + conv.deserializeType("content", a.typeId, typespace, asAny = true) + ";").mkString("\n").shift(12)}
         |            default:
         |                throw new Error('Unknown type id ' + id + ' for ${i.id.name}');
         |        }
         |    }
         |}
       """.stripMargin

    ext.extend(i,
      AdtProduct(
        base,
        imports.render(ts),
        s"// ${i.id.name} Algebraic Data Type"
      ), _.handleAdt)
  }

  protected def renderEnumeration(i: Enumeration)(implicit manifest: Option[TypeScriptBuildManifest]): RenderableCogenProduct = {
    val it = i.members.iterator
    val members = it.map { m =>
      s"$m = '$m'" + (if (it.hasNext) "," else "")
    }.mkString("\n")

    val content =
      s"""export enum ${i.id.name} {
         |${members.shift(4)}
         |}
       """.stripMargin

    ext.extend(i, EnumProduct(content, s"// ${i.id.name} Enumeration"), _.handleEnum)
  }

  protected def renderIdentifier(i: Identifier)(implicit manifest: Option[TypeScriptBuildManifest]): RenderableCogenProduct = {
      val imports = TypeScriptImports(ts, i, i.id.path.toPackage, manifest = manifest)
      val fields = typespace.structure.structure(i)
      val sortedFields = fields.all.sortBy(_.field.name)
      val typeName = i.id.name


      val identifierInterface =
        s"""export interface I$typeName {
           |    getPackageName(): string;
           |    getClassName(): string;
           |    getFullClassName(): string;
           |    serialize(): string;
           |
           |${fields.all.map(f => s"${conv.toNativeTypeName(conv.safeName(f.field.name), f.field.typeId)}: ${conv.toNativeType(f.field.typeId, ts)};").mkString("\n").shift(4)}
           |}
         """.stripMargin

      val identifier =
        s"""export class $typeName implements I$typeName {
           |${renderRuntimeNames(i.id).shift(4)}
           |${fields.all.map(f => conv.toFieldMember(f.field, ts)).mkString("\n").shift(4)}
           |
           |${fields.all.map(f => conv.toFieldMethods(f.field, ts)).mkString("\n").shift(4)}
           |    constructor(data: string | I$typeName = undefined) {
           |        if (typeof data === 'undefined' || data === null) {
           |            return;
           |        }
           |
           |        if (typeof data === 'string') {
           |            if (!data.startsWith('$typeName#')) {
           |                throw new Error('Identifier must start with $typeName, got ' + data);
           |            }
           |            const parts = data.substr(data.indexOf('#') + 1).split(':');
           |${sortedFields.zipWithIndex.map{ case (sf, index) => s"this.${conv.safeName(sf.field.name)} = ${conv.parseTypeFromString(s"decodeURIComponent(parts[$index])", sf.field.typeId)};"}.mkString("\n").shift(12)}
           |        } else {
           |${fields.all.map(f => s"this.${conv.safeName(f.field.name)} = ${conv.deserializeType("data." + f.field.name, f.field.typeId, typespace)};").mkString("\n").shift(12)}
           |        }
           |    }
           |
           |    public toString(): string {
           |        const suffix = ${sortedFields.map(sf => "encodeURIComponent(" + conv.emitTypeAsString(s"this.${sf.field.name}", sf.field.typeId) + ")").mkString(" + ':' + ")};
           |        return '$typeName#' + suffix;
           |    }
           |
           |    public serialize(): string {
           |        return this.toString();
           |    }
           |}
         """.stripMargin

    ext.extend(i, IdentifierProduct(identifier, identifierInterface, imports.render(ts), s"// ${i.id.name} Identifier"), _.handleIdentifier)
  }

  protected def renderSerializedObject(fields: List[Field]): String = {
    val serialized = fields.map(f => conv.serializeField(f, typespace))
    val it = serialized.iterator
    it.map { m => s"$m${if (it.hasNext) "," else ""}" }.mkString("\n")
  }

  protected def renderDeserializeObject(/*slice: String, */fields: List[Field]): String = {
    fields.map(f => conv.deserializeField(/*slice, */f, typespace)).mkString("\n")
  }

  protected def renderInterface(i: Interface)(implicit manifest: Option[TypeScriptBuildManifest]): RenderableCogenProduct = {
    val imports = TypeScriptImports(ts, i, i.id.path.toPackage, manifest = manifest)
    val extendsInterfaces =
      if (i.struct.superclasses.interfaces.nonEmpty) {
        "extends " + i.struct.superclasses.interfaces.map(iface => iface.name).mkString(", ") + " "
      } else {
        ""
      }

    val extendsInterfacesSerialized =
      if (i.struct.superclasses.interfaces.nonEmpty) {
        "extends " + i.struct.superclasses.interfaces.map(iface => iface.name + typespace.tools.implId(iface).name + "Serialized").mkString(", ") + " "
      } else {
        ""
      }

    val fields = typespace.structure.structure(i)
    val distinctFields = fields.all.groupBy(_.field.name).map(_._2.head.field)
    val implId = typespace.tools.implId(i.id)
    val eid = i.id.name + implId.name


    val iface =
      s"""export interface ${i.id.name} $extendsInterfaces{
         |    getPackageName(): string;
         |    getClassName(): string;
         |    getFullClassName(): string;
         |    serialize(): ${eid}Serialized;
         |
         |${fields.all.map(f => s"${conv.toNativeTypeName(conv.safeName(f.field.name), f.field.typeId)}: ${conv.toNativeType(f.field.typeId, ts)};").mkString("\n").shift(4)}
         |}
         |
         |export interface ${eid}Serialized $extendsInterfacesSerialized{
         |${fields.all.map(f => s"${conv.toNativeTypeName(f.field.name, f.field.typeId)}: ${conv.toNativeType(f.field.typeId, ts, forSerialized = true)};").mkString("\n").shift(4)}
         |}
       """.stripMargin

    val uniqueInterfaces = ts.inheritance.parentsInherited(i.id).groupBy(_.name).map(_._2.head)
    val companion =
      s"""export class $eid implements ${i.id.name} {
         |${renderRuntimeNames(implId, eid).shift(4)}
         |${fields.all.map(f => conv.toFieldMember(f.field, ts)).mkString("\n").shift(4)}
         |
         |${fields.all.map(f => conv.toFieldMethods(f.field, ts)).mkString("\n").shift(4)}
         |    constructor(data: ${eid}Serialized = undefined) {
         |        if (typeof data === 'undefined' || data === null) {
         |${distinctFields.map(f => renderDefaultAssign(conv.deserializeName("this." + conv.safeName(f.name), f.typeId), f.typeId)).filterNot(_.isEmpty).mkString("\n").shift(12)}
         |            return;
         |        }
         |
         |${distinctFields.map(f => s"${conv.deserializeName("this." + conv.safeName(f.name), f.typeId)} = ${conv.deserializeType("data." + f.name, f.typeId, typespace)};").mkString("\n").shift(8)}
         |    }
         |
         |    public serialize(): ${eid}Serialized {
         |        return {
         |${renderSerializedObject(distinctFields.toList).shift(12)}
         |        };
         |    }
         |
         |    // Polymorphic section below. If a new type to be registered, use $eid.register method
         |    // which will add it to the known list. You can also overwrite the existing registrations
         |    // in order to provide extended functionality on existing models, preserving the original class name.
         |
         |    private static _knownPolymorphic: {[key: string]: {new (data?: $eid | ${eid}Serialized): ${i.id.name}}} = {
         |        // This basic registration will happen below [$eid.FullClassName]: $eid
         |    };
         |
         |    public static register(className: string, ctor: {new (data?: $eid | ${eid}Serialized): ${i.id.name}}): void {
         |        this._knownPolymorphic[className] = ctor;
         |    }
         |
         |    public static create(data: {[key: string]: ${eid}Serialized}): ${i.id.name} {
         |        const polymorphicId = Object.keys(data)[0];
         |        const ctor = $eid._knownPolymorphic[polymorphicId];
         |        if (!ctor) {
         |          throw new Error('Unknown polymorphic type ' + polymorphicId + ' for $eid.Create');
         |        }
         |
         |        return new ctor(data[polymorphicId]);
         |    }
         |
         |    public static getRegisteredTypes(): string[] {
         |        return Object.keys($eid._knownPolymorphic);
         |    }
         |}
         |
<<<<<<< HEAD
         |${uniqueInterfaces.map(sc => sc.name + typespace.tools.implId(sc).name + s".register($eid.FullClassName, $eid);").mkString("\n")}
=======
         |${uniqueInterfaces.map(sc => sc.name + typespace.implId(sc).name + s".register($eid.FullClassName, $eid);").mkString("\n")}
>>>>>>> 525b6c82
       """.stripMargin

    ext.extend(i, InterfaceProduct(iface, companion, imports.render(ts), s"// ${i.id.name} Interface"), _.handleInterface)
  }

  protected def renderServiceMethodSignature(method: DefMethod, spread: Boolean = false): String = method match {
    case m: DefMethod.RPCMethod =>
      if (spread) {
        val fields = m.signature.input.fields.map(f => conv.safeName(f.name) + s": ${conv.toNativeType(f.typeId, ts)}").mkString(", ")
        s"""${m.name}($fields): Promise<${renderServiceMethodOutputSignature(m)}>"""
      } else {
        s"""${m.name}(input: In${m.name.capitalize}): Promise<${renderServiceMethodOutputSignature(m)}>"""
      }
  }

  protected def renderServiceMethodOutputSignature(method: DefMethod.RPCMethod): String = method.signature.output match {
    case _: Struct => s"Out${method.name.capitalize}"
    case al: Algebraic => al.alternatives.map(alt => conv.toNativeType(alt.typeId, ts)).mkString(" | ")
    case si: Singular => conv.toNativeType(si.typeId, ts)
    case _: Void => "void"
    case _: Alternative => throw new Exception("Not implemented")
  }

  protected def renderServiceClientMethod(service: String, method: DefMethod): String = method match {
    case m: DefMethod.RPCMethod => m.signature.output match {
      case _: Struct =>
        s"""public ${renderServiceMethodSignature(method, spread = true)} {
           |    const __data = new In${m.name.capitalize}();
           |${m.signature.input.fields.map(f => s"__data.${conv.safeName(f.name)} = ${conv.safeName(f.name)};").mkString("\n").shift(4)}
           |    return this.send('${m.name}', __data, In${m.name.capitalize}, ${renderServiceMethodOutputSignature(m)});
           |}
       """.stripMargin

      case al: Algebraic =>
        s"""public ${renderServiceMethodSignature(method, spread = true)} {
           |    const __data = new In${m.name.capitalize}();
           |${m.signature.input.fields.map(f => s"__data.${conv.safeName(f.name)} = ${conv.safeName(f.name)};").mkString("\n").shift(4)}
           |    return new Promise((resolve, reject) => {
           |        this._transport.send(${service}Client.ClassName, '${m.name}', __data)
           |            .then((data: any) => {
           |                try {
           |                    const id = Object.keys(data)[0];
           |                    const content = data[id];
           |                    switch (id) {
           |${al.alternatives.map(a => "case '" + (if (a.memberName.isEmpty) a.typeId.name else a.memberName.get) + "': resolve(" + conv.deserializeType("content", a.typeId, typespace, asAny = true) + "); break;").mkString("\n").shift(24)}
           |                        default:
           |                            throw new Error('Unknown type id ' + id + ' for ${m.name} output.');
           |                    }
           |                } catch(err) {
           |                    reject(err);
           |                }
           |             })
           |            .catch((err: any) => {
           |                reject(err);
           |            });
           |    });
           |}
         """.stripMargin

      case si: Singular =>
        s"""public ${renderServiceMethodSignature(method, spread = true)} {
           |    const __data = new In${m.name.capitalize}();
           |${m.signature.input.fields.map(f => s"__data.${conv.safeName(f.name)} = ${conv.safeName(f.name)};").mkString("\n").shift(4)}
           |    return new Promise((resolve, reject) => {
           |        this._transport.send(${service}Client.ClassName, '${m.name}', __data)
           |            .then((data: any) => {
           |                try {
           |                    const output = ${conv.deserializeType("data", si.typeId, typespace, asAny = true)};
           |                    resolve(output);
           |                }
           |                catch(err) {
           |                    reject(err);
           |                }
           |            })
           |            .catch((err: any) => {
           |                reject(err);
           |            });
           |        });
           |}
         """.stripMargin

      case _: Void =>
        s"""public ${renderServiceMethodSignature(method, spread = true)} {
           |    const __data = new In${m.name.capitalize}();
           |${m.signature.input.fields.map(f => s"__data.${conv.safeName(f.name)} = ${conv.safeName(f.name)};").mkString("\n").shift(4)}
           |    return new Promise((resolve, reject) => {
           |        this._transport.send(${service}Client.ClassName, '${m.name}', __data)
           |            .then(() => {
           |              resolve();
           |            })
           |            .catch((err: any) => {
           |                reject(err);
           |            });
           |        });
           |}
         """.stripMargin

      case _: Alternative => throw new Exception("Not implemented")
    }
  }

  protected def renderServiceClient(i: Service): String = {
    s"""export interface I${i.id.name}Client {
       |${i.methods.map(me => renderServiceMethodSignature(me, spread = true)).mkString("\n").shift(4)}
       |}
       |
       |export class ${i.id.name}Client implements I${i.id.name}Client {
       |${renderRuntimeNames(i.id, s"${i.id.name}Client").shift(4)}
       |    protected _transport: ClientTransport;
       |
       |    constructor(transport: ClientTransport) {
       |        this._transport = transport;
       |    }
       |
       |    private send<I extends ServiceClientInData, O extends ServiceClientOutData>(method: string, data: I, inputType: {new(): I}, outputType: {new(data: any): O} ): Promise<O> {
       |        return new Promise((resolve, reject) => {
       |            this._transport.send(${i.id.name}Client.ClassName, method, data)
       |                .then((data: any) => {
       |                    try {
       |                        const output = new outputType(data);
       |                        resolve(output);
       |                    }
       |                    catch (err) {
       |                        reject(err);
       |                    }
       |                })
       |                .catch((err: any) => {
       |                    reject(err);
       |                });
       |            });
       |    }
       |${i.methods.map(me => renderServiceClientMethod(i.id.name, me)).mkString("\n").shift(4)}
       |}
     """.stripMargin
  }

  protected def renderServiceMethodOutModel(name: String, implements: String, out: DefMethod.Output): String = out match {
    case st: Struct => renderServiceMethodInModel(name, implements, st.struct, export = true)
//    case al: Algebraic => renderAdt(al)
    case _ => ""
  }

  protected def renderServiceMethodInModel(name: String, implements: String, structure: SimpleStructure, export: Boolean): String = {
    s"""${if(export) "export " else ""}class $name implements $implements {
       |${structure.fields.map(f => conv.toFieldMember(f, ts)).mkString("\n").shift(4)}
       |${structure.fields.map(f => conv.toFieldMethods(f, ts)).mkString("\n").shift(4)}
       |    constructor(data: ${name}Serialized = undefined) {
       |        if (typeof data === 'undefined' || data === null) {
       |            return;
       |        }
       |
       |${structure.fields.map(f => s"${conv.deserializeName("this." + conv.safeName(f.name), f.typeId)} = ${conv.deserializeType("data." + f.name, f.typeId, typespace)};").mkString("\n").shift(8)}
       |    }
       |
       |    public serialize(): ${name}Serialized {
       |        return {
       |${renderSerializedObject(structure.fields).shift(12)}
       |        };
       |    }
       |}
       |
       |${if(export) "export " else ""}interface ${name}Serialized {
       |${structure.fields.map(f => s"${conv.toNativeTypeName(f.name, f.typeId)}: ${conv.toNativeType(f.typeId, ts, forSerialized = true)};").mkString("\n").shift(4)}
       |}
     """.stripMargin
  }

  protected def renderServiceMethodModels(method: DefMethod): String = method match {
    case m: DefMethod.RPCMethod =>
      s"""${renderServiceMethodInModel(s"In${m.name.capitalize}", "ServiceClientInData", m.signature.input, export = false)}
         |${renderServiceMethodOutModel(s"Out${m.name.capitalize}", "ServiceClientOutData", m.signature.output)}
       """.stripMargin

  }

  protected def renderServiceModels(i: Service): String = {
    i.methods.map(me => renderServiceMethodModels(me)).mkString("\n")
  }

  protected def importFromIRT(names: List[String], pkg: Package)(implicit manifest: Option[TypeScriptBuildManifest]): String = {
    var importOffset = ""
    (1 to pkg.length).foreach(_ => importOffset += "../")
    if (manifest.isDefined && manifest.get.moduleSchema == TypeScriptModuleSchema.PER_DOMAIN) {
      importOffset = manifest.get.scope + "/"
    }

    s"""import {
       |${names.map(n => s"    $n").mkString(",\n")}
       |} from '${importOffset}irt'
     """.stripMargin
  }

  protected def renderService(i: Service)(implicit manifest: Option[TypeScriptBuildManifest]): RenderableCogenProduct = {
      val imports = TypeScriptImports(ts, i, i.id.domain.toPackage, List.empty, manifest)
      val typeName = i.id.name

      val svc =
        s"""${renderServiceModels(i)}
           |${renderServiceClient(i)}
         """.stripMargin

      val header =
        s"""${imports.render(ts)}
           |${importFromIRT(List("ServiceClientInData", "ServiceClientOutData", "ClientTransport"), i.id.domain.toPackage)}
         """.stripMargin

    ServiceProduct(svc, header, s"// $typeName client")
  }
}<|MERGE_RESOLUTION|>--- conflicted
+++ resolved
@@ -175,13 +175,8 @@
 
   protected def renderDtoInterfaceLoader(iid: InterfaceId): String = {
     val fields = typespace.structure.structure(iid)
-<<<<<<< HEAD
     s"""public load${iid.name}Serialized(slice: ${iid.name}${typespace.tools.implId(iid).name}Serialized) {
        |${renderDeserializeObject("slice", fields.all.map(_.field)).shift(4)}
-=======
-    s"""public load${iid.name}Serialized(slice: ${iid.name}${typespace.implId(iid).name}Serialized) {
-       |${renderDeserializeObject(/*"slice", */fields.all.map(_.field)).shift(4)}
->>>>>>> 525b6c82
        |}
        |
        |public load${iid.name}(slice: ${iid.name}${typespace.tools.implId(iid).name}) {
@@ -296,12 +291,8 @@
          |
          |export class ${i.id.name}Helpers {
          |    public static serialize(adt: ${i.id.name}): {[key: string]: ${i.alternatives.map(alt => (alt.typeId match {
-<<<<<<< HEAD
         case interfaceId: InterfaceId => alt.name + typespace.tools.implId(interfaceId).name
-=======
-        case interfaceId: InterfaceId => alt.name + typespace.implId(interfaceId).name
         case al: AliasId => typespace.dealias(al).name
->>>>>>> 525b6c82
         case _ => alt.typeId.name
       }) + "Serialized").mkString(" | ")}} {
          |        let className = adt.getClassName();
@@ -312,12 +303,8 @@
          |    }
          |
          |    public static deserialize(data: {[key: string]: ${i.alternatives.map(alt => (alt.typeId match {
-<<<<<<< HEAD
         case interfaceId: InterfaceId => alt.name + typespace.tools.implId(interfaceId).name
-=======
-        case interfaceId: InterfaceId => alt.name + typespace.implId(interfaceId).name
         case al: AliasId => typespace.dealias(al).name
->>>>>>> 525b6c82
         case _ => alt.typeId.name
       }) + "Serialized").mkString(" | ")}}): ${i.id.name} {
          |        const id = Object.keys(data)[0];
@@ -504,11 +491,7 @@
          |    }
          |}
          |
-<<<<<<< HEAD
          |${uniqueInterfaces.map(sc => sc.name + typespace.tools.implId(sc).name + s".register($eid.FullClassName, $eid);").mkString("\n")}
-=======
-         |${uniqueInterfaces.map(sc => sc.name + typespace.implId(sc).name + s".register($eid.FullClassName, $eid);").mkString("\n")}
->>>>>>> 525b6c82
        """.stripMargin
 
     ext.extend(i, InterfaceProduct(iface, companion, imports.render(ts), s"// ${i.id.name} Interface"), _.handleInterface)
