--- conflicted
+++ resolved
@@ -43,11 +43,7 @@
     * `make[Temporal3[F]]`, `make[UnsafeRun3[F]]` `make[Fork3[F]]` and `make[Primitives3[F]]` are not required by [[BIO3InstancesModule]]
     * but are added for completeness
     */
-<<<<<<< HEAD
-  def withImplicits[F[-_, +_, +_]: TagK3: Async3: Temporal3: Local3: UnsafeRun3: Fork3: Primitives3: Scheduler3]: ModuleDef = new ModuleDef {
-=======
-  def withImplicits[F[-_, +_, +_]: TagK3: Async3: Temporal3: Local3: UnsafeRun3: Fork3: Primitives3: PrimitivesM3]: ModuleDef = new ModuleDef {
->>>>>>> d14259f9
+  def withImplicits[F[-_, +_, +_]: TagK3: Async3: Temporal3: Local3: UnsafeRun3: Fork3: Primitives3: PrimitivesM3: Scheduler3]: ModuleDef = new ModuleDef {
     include(BIO3InstancesModule[F])
 
     addImplicit[Async3[F]]
