--- conflicted
+++ resolved
@@ -3,12 +3,8 @@
 import izumi.distage.model.definition.ModuleDef
 import izumi.distage.model.effect._
 import izumi.distage.modules.typeclass.BIO2InstancesModule
-<<<<<<< HEAD
 import izumi.functional.bio.retry.Scheduler2
-import izumi.functional.bio.{Applicative2, Async2, Clock2, Entropy2, Fork2, IO2, Primitives2, SyncSafe2, Temporal2, UnsafeRun2}
-=======
 import izumi.functional.bio.{Applicative2, Async2, Clock2, Entropy2, Fork2, IO2, Primitives2, PrimitivesM2, SyncSafe2, Temporal2, UnsafeRun2}
->>>>>>> d14259f9
 import izumi.functional.mono.{Clock, Entropy, SyncSafe}
 import izumi.fundamentals.platform.functional.Identity
 import izumi.reflect.TagKK
@@ -59,11 +55,7 @@
     * `make[Fork2[F]]` and `make[Primitives2[F]]` are not required by [[AnyBIO2SupportModule]]
     * but are added for completeness
     */
-<<<<<<< HEAD
-  def withImplicits[F[+_, +_]: TagKK: Async2: Temporal2: UnsafeRun2: Fork2: Primitives2: Scheduler2]: ModuleDef = new ModuleDef {
-=======
-  def withImplicits[F[+_, +_]: TagKK: Async2: Temporal2: UnsafeRun2: Fork2: Primitives2: PrimitivesM2]: ModuleDef = new ModuleDef {
->>>>>>> d14259f9
+  def withImplicits[F[+_, +_]: TagKK: Async2: Temporal2: UnsafeRun2: Fork2: Primitives2: PrimitivesM2: Scheduler2]: ModuleDef = new ModuleDef {
     include(AnyBIO2SupportModule[F])
 
     addImplicit[Async2[F]]
