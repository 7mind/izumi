package izumi.distage.modules.typeclass

import izumi.distage.model.definition.ModuleDef
import izumi.functional.bio._
import izumi.functional.bio.retry.Scheduler2
import izumi.reflect.TagKK

/**
  * Adds `bio` typeclass instances for any effect type `F[+_, +_]` with an available `make[Async2[F]` binding
  *
  * Depends on `Async2[F]`
  *
  * @see [[izumi.functional.bio]]
  */
class BIO2InstancesModule[F[+_, +_]: TagKK] extends ModuleDef {
  make[Functor2[F]].using[Async2[F]]
  make[Bifunctor2[F]].using[Async2[F]]
  make[Applicative2[F]].using[Async2[F]]
  make[Guarantee2[F]].using[Async2[F]]
  make[ApplicativeError2[F]].using[Async2[F]]
  make[Monad2[F]].using[Async2[F]]
  make[Error2[F]].using[Async2[F]]
  make[Bracket2[F]].using[Async2[F]]
  make[Panic2[F]].using[Async2[F]]
  make[IO2[F]].using[Async2[F]]
  make[Parallel2[F]].using[Async2[F]]
  make[Concurrent2[F]].using[Async2[F]]
}

object BIO2InstancesModule {
  @inline def apply[F[+_, +_]: TagKK]: BIO2InstancesModule[F] = new BIO2InstancesModule

  /**
    * Make [[BIO2InstancesModule]], binding the required dependencies in place to values from implicit scope
    *
    * `make[Temporal2[F]]`, `make[UnsafeRun2[F]]` `make[Fork2[F]]` and `make[Primitives2[F]]` are not required by [[BIO2InstancesModule]]
    * but are added for completeness
    */
<<<<<<< HEAD
  def withImplicits[F[+_, +_]: TagKK: Async2: Temporal2: UnsafeRun2: Fork2: Primitives2: Scheduler2]: ModuleDef = new ModuleDef {
=======
  def withImplicits[F[+_, +_]: TagKK: Async2: Temporal2: UnsafeRun2: Fork2: Primitives2: PrimitivesM2]: ModuleDef = new ModuleDef {
>>>>>>> d14259f9
    include(BIO2InstancesModule[F])

    addImplicit[Async2[F]]
    addImplicit[Fork2[F]]
    addImplicit[Temporal2[F]]
    addImplicit[Primitives2[F]]
    addImplicit[PrimitivesM2[F]]
    addImplicit[UnsafeRun2[F]]
    addImplicit[Scheduler2[F]]
  }
}<|MERGE_RESOLUTION|>--- conflicted
+++ resolved
@@ -36,11 +36,7 @@
     * `make[Temporal2[F]]`, `make[UnsafeRun2[F]]` `make[Fork2[F]]` and `make[Primitives2[F]]` are not required by [[BIO2InstancesModule]]
     * but are added for completeness
     */
-<<<<<<< HEAD
-  def withImplicits[F[+_, +_]: TagKK: Async2: Temporal2: UnsafeRun2: Fork2: Primitives2: Scheduler2]: ModuleDef = new ModuleDef {
-=======
-  def withImplicits[F[+_, +_]: TagKK: Async2: Temporal2: UnsafeRun2: Fork2: Primitives2: PrimitivesM2]: ModuleDef = new ModuleDef {
->>>>>>> d14259f9
+  def withImplicits[F[+_, +_]: TagKK: Async2: Temporal2: UnsafeRun2: Fork2: Primitives2: PrimitivesM2: Scheduler2]: ModuleDef = new ModuleDef {
     include(BIO2InstancesModule[F])
 
     addImplicit[Async2[F]]
