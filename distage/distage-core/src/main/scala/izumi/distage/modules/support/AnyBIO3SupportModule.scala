--- conflicted
+++ resolved
@@ -3,12 +3,8 @@
 import izumi.distage.model.definition.ModuleDef
 import izumi.distage.model.effect._
 import izumi.distage.modules.typeclass.BIO3InstancesModule
-<<<<<<< HEAD
 import izumi.functional.bio.retry.{Scheduler2, Scheduler3}
-import izumi.functional.bio.{Async2, Async3, Fork2, Fork3, Local3, Primitives2, Primitives3, SyncSafe2, SyncSafe3, Temporal2, Temporal3, UnsafeRun2, UnsafeRun3}
-=======
 import izumi.functional.bio.{Async2, Async3, Fork2, Fork3, Local3, Primitives2, Primitives3, PrimitivesM2, PrimitivesM3, SyncSafe2, SyncSafe3, Temporal2, Temporal3, UnsafeRun2, UnsafeRun3}
->>>>>>> d14259f9
 import izumi.reflect.{TagK3, TagKK}
 
 import scala.annotation.unchecked.{uncheckedVariance => v}
@@ -56,11 +52,7 @@
     * `make[Fork3[F]]` and `make[Primitives3[F]]` are not required by [[AnyBIO3SupportModule]]
     * but are added for completeness
     */
-<<<<<<< HEAD
-  def withImplicits[F[-_, +_, +_]: TagK3: Async3: Temporal3: Local3: UnsafeRun3: Fork3: Primitives3: Scheduler3](implicit tagBIO: TagKK[F[Any, +_, +_]]): ModuleDef =
-=======
-  def withImplicits[F[-_, +_, +_]: TagK3: Async3: Temporal3: Local3: UnsafeRun3: Fork3: Primitives3: PrimitivesM3](implicit tagBIO: TagKK[F[Any, +_, +_]]): ModuleDef =
->>>>>>> d14259f9
+  def withImplicits[F[-_, +_, +_]: TagK3: Async3: Temporal3: Local3: UnsafeRun3: Fork3: Primitives3: PrimitivesM3: Scheduler3](implicit tagBIO: TagKK[F[Any, +_, +_]]): ModuleDef =
     new ModuleDef {
       include(AnyBIO3SupportModule[F])
 
