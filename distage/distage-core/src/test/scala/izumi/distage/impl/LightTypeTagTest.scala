package izumi.distage.impl

import izumi.distage.model.definition.With
import izumi.fundamentals.platform.language.Quirks._
import izumi.fundamentals.reflection.macrortti._
import org.scalatest.WordSpec

trait YieldOpCounts {
  def zioYieldOpCount: Int = 1024
  def blockingYieldOpCount: Int = Int.MaxValue
}
object YieldOpCounts extends YieldOpCounts

class LightTypeTagTest extends WordSpec {
  trait T0[A[_], B[_]]
  final val str = "str"

  type Id[T] = T
  type FP1[+T] = List[T]
  type FP[+T] = FP1[T]
  type L[P] = List[P]
  type LN[P <: Number] = List[P]

  trait T1[U[_]]

  type FI[IGNORE] = Unit

  trait T2[U[_[_], _[_]]]

  //  type K = T1[F]
  //  val a: K = new T1[F] {}
  trait C {
    type A
  }

  trait R[K, A <: R[K, A]]

  trait R1[K] extends R[K, R1[K]]

  type S[A, B] = Either[B, A]

  trait W1

  trait W2 extends W1

  trait W3[_]

  trait W4[A] extends W3[A]

  trait I1

  trait I2 extends I1

  trait F1[+A]

  trait F2[+A] extends F1[A]

  trait FT1[+A[+ _[+ _]]]

  trait FT2[+A[+ _[+ _]]] extends FT1[A]

  trait IT1[+K[+ _]]

  trait IT2[+K[+ _]] extends IT1[K]

  trait FM1[+A, +B]

  trait FM2[+A] extends FM1[A, Unit]

  type NestedTL[G[_, _], A, B] = FM2[G[A, (B, A)]]

  type NestedTL2[A, B, G[_]] = FM2[G[S[B, A]]]

  type Const[A, B] = B

  trait H1
  trait H2 extends H1
  trait H3 extends H2
  trait H4 extends H3
  trait H5 extends H4

  trait J1[F[_]]
  trait J2
  trait J3
  trait J[F[_]] extends J1[F] with J2 with J3

  trait RoleParent[F[_]]
  trait RoleChild[F[_, _]] extends RoleParent[F[Throwable, ?]]

  def println(o: Any): Unit = info(o.toString)

  def println(o: LightTypeTag): Unit = info(o.ref.toString)

  def assertRepr(t: LightTypeTag, expected: String): Unit = {
    assert(t.toString == expected).discard()
  }

  def assertSame(t: LightTypeTag, expected: LightTypeTag): Unit = {
    val clue = s"$t =?= $expected"
    info(clue)
    assert(t =:= expected, clue).discard()
  }

  def assertDifferent(t: LightTypeTag, expected: LightTypeTag): Unit = {
    val clue = s"$t =!= $expected"
    info(clue)
    assert(!(t =:= expected), clue).discard()
  }

  def assertChild(child: LightTypeTag, parent: LightTypeTag): Unit = {
    val clue = s"$child <?< $parent"
    info(clue)
    assert(child <:< parent, clue).discard()
  }

  def assertNotChild(child: LightTypeTag, parent: LightTypeTag): Unit = {
    val clue = s"$child <!< $parent"
    info(clue)
    assert(!(child <:< parent), clue).discard()
  }


  def assertCombine(outer: LightTypeTag, inner: Seq[LightTypeTag], expected: LightTypeTag): Unit = {
    val combined = outer.combine(inner: _*)
    val clue = s"($outer)•(${inner.mkString(",")}) => $combined =?= $expected"
    info(clue)
    assert(combined =:= expected, clue).discard()
  }

  def assertCombine(outer: LightTypeTag, inner: LightTypeTag, expected: LightTypeTag): Unit = {
    val combined = outer.combine(inner)
    val clue = s"($outer)•($inner) => $combined =?= $expected"
    info(clue)
    assert(combined =:= expected, clue).discard()
  }

  def assertCombineNonPos(outer: LightTypeTag, inner: Seq[Option[LightTypeTag]], expected: LightTypeTag): Unit = {
    val combined = outer.combineNonPos(inner: _*)
    info(s"($outer)•(${inner.mkString(",")}) => $combined =?= $expected")
    assert(combined =:= expected)
    ()
  }

  def literalLtt(s: String)(implicit l: LTag[s.type]): LightTypeTag = l.tag

  "lightweight type tags" should {
    "support human-readable representation" in {
<<<<<<< HEAD
//      println(LTT[Int {def a(k: String): Int; val b: String; type M1 = W1; type M2 <: W2; type M3[A] = Either[Unit, A]}])
=======
      assertRepr(LTT[Int {def a(k: String): Int; val b: String; type M1 = W1; type M2 <: W2; type M3[A] = Either[Unit, A]}],
        "({Int} & {def a(String): Int, def b(): String, type M1 = LightTypeTagTest::W1, type M2 = M2|<Nothing..LightTypeTagTest::W2>, type M3 = λ %0 → Either[+Unit,+0]})"
      )
>>>>>>> 604fd529
      assertRepr(LTT[I1 with (I1 with (I1 with W1))], "{LightTypeTagTest::I1 & LightTypeTagTest::W1}")
      assertRepr(`LTT[_]`[R1], "λ %0 → LightTypeTagTest::R1[=0]")
      assertRepr(`LTT[_]`[Nothing], "Nothing")
      assertRepr(LTT[Int], "Int")
      assertRepr(LTT[List[Int]], "List[+Int]")
      assertRepr(LTT[Id[Int]], "Int")
      assertRepr(LTT[FP[Int]], "List[+Int]")
      assertRepr(`LTT[_]`[L], "λ %0 → List[+0]")
      assertRepr(`LTT[_]`[Either[Unit, ?]], "λ %0 → Either[+Unit,+0]")
      assertRepr(`LTT[_]`[S[Unit, ?]], "λ %0 → Either[+0,+Unit]")
    }

    "support typetag combination" in {
      assertCombine(`LTT[_[_]]`[T1], `LTT[_]`[Id], LTT[T1[Id]])
      assertCombine(`LTT[_[_]]`[T1], `LTT[_]`[FP], LTT[T1[FP]])
      assertCombine(`LTT[_[_]]`[T1], `LTT[_]`[FI], LTT[T1[FI]])

      assertCombine(`LTT[_[_]]`[T0[Id, ?[_]]], `LTT[_]`[FP], LTT[T0[Id, FP]])
      assertCombine(`LTT[_[_]]`[T1], `LTT[_]`[List], LTT[T1[List]])
      assertCombine(`LTT[_]`[List], LTT[Int], LTT[List[Int]])
      assertCombine(`LTT[_,_]`[Either], LTT[Unit], `LTT[_]`[Either[Unit, ?]])

      assertCombine(`LTT[_[_[_],_[_]]]`[T2], `LTT[_[_],_[_]]`[T0], LTT[T2[T0]])

      type ComplexRef[T] = W1 with T {def a(p: T): T; type M = T}
      assertCombine(`LTT[_]`[ComplexRef], LTT[Int], LTT[W1 with Int {def a(p: Int): Int; type M = Int}])
    }

    "support non-positional typetag combination" in {
      assertCombineNonPos(`LTT[_,_]`[Either], Seq(None, Some(LTT[Unit])), `LTT[_]`[Either[?, Unit]])
    }

    "support subtype checks" in {
      assertChild(LTT[Int], LTT[AnyVal])
      assertChild(LTT[Int], LTT[Int])
      assertChild(LTT[List[Int]], LTT[List[Int]])
      assertChild(LTT[List[I2]], LTT[List[I1]])
      assertChild(LTT[Either[Nothing, Int]], LTT[Either[Throwable, Int]])

      assertChild(LTT[F2[I2]], LTT[F1[I1]])
      assertChild(LTT[FT2[IT2]], LTT[FT1[IT1]])
      assertChild(`LTT[_[_[_]]]`[FT2].combine(`LTT[_[_]]`[IT2]), LTT[FT1[IT1]])

      assertChild(LTT[FT2[IT2]], LTT[FT1[IT2]])

      assertChild(LTT[List[Int]], `LTT[_]`[List])
      assertNotChild(LTT[Set[Int]], `LTT[_]`[Set])

      assertChild(LTT[FM2[I2]], LTT[FM1[I1, Unit]])
      assertChild(LTT[FM2[I2]], `LTT[_,_]`[FM1])
      assertChild(LTT[Option[Nothing]], LTT[Option[Int]])
      assertChild(LTT[None.type], LTT[Option[Int]])

      assertChild(LTT[Option[W2]], LTT[Option[_ <: W1]])
      assertNotChild(LTT[Option[W2]], LTT[Option[_ <: I1]])

      assertChild(LTT[Option[H3]], LTT[Option[_ >: H4 <: H2]])
      assertNotChild(LTT[Option[H1]], LTT[Option[_ >: H4 <: H2]])

      // bottom boundary is weird!
      assertChild(LTT[Option[H5]], LTT[Option[_ >: H4 <: H2]])

      // I consider this stuff practically useless
      type X[A >: H4 <: H2] = Option[A]
      assertNotChild(LTT[Option[H5]], `LTT[A,B,_>:B<:A]`[H2, H4, X])
      // allTypeReferences: we need to use tpe.etaExpand but 2.13 has a bug: https://github.com/scala/bug/issues/11673#
      //assertChild(LTT[Option[H3]], `LTT[A,B,_>:B<:A]`[H2, H4, X])
    }

    "support additional mixin traits after first trait with a HKT parameter" in {
      assertChild(LTT[J[Option]], LTT[J1[Option]])
      assertChild(LTT[J[Option]], LTT[J3])
      assertChild(LTT[J[Option]], LTT[J2])
      assertChild(LTT[J[Option]], LTT[J1[Option] with J2])
      assertChild(LTT[J[Option]], LTT[J2 with J3])
      assertChild(LTT[J[Option]], LTT[J1[Option] with J2 with J3])
    }

    "support swapped parents" in {
      trait KT1[+A1, +B1]
      trait KT2[+A2, +B2] extends KT1[B2, A2]

      assertChild(LTT[KT2[H1, I1]], LTT[KT1[I1, H1]])
      assertNotChild(LTT[KT2[H1, I1]], LTT[KT1[H1, I1]])

      assertChild(LTT[KT2[H2, I2]], LTT[KT1[I1, H1]])
      assertNotChild(LTT[KT2[H2, I2]], LTT[KT1[H1, I1]])

      trait KK1[+A, +B, +U]
      trait KK2[+A, +B] extends KK1[B, A, Unit]

      assertChild(LTT[KK2[Int, String]], LTT[KK1[String, Int, Unit]])

      assertChild(LTT[KK2[H2, I2]], LTT[KK1[I1, H1, Unit]])
      assertNotChild(LTT[KK2[H2, I2]], LTT[KK1[H1, I1, Unit]])

      assertChild(`LTT[_]`[KK2[H2, ?]], `LTT[_]`[KK1[?, H1, Unit]])
      assertNotChild(`LTT[_]`[KK2[H2, ?]], `LTT[_]`[KK1[H1, ?, Unit]])
    }

    "support PDTs" in {
      val a = new C {
        override type A = Int
      }

      assertSame(LTT[a.A], LTT[Int])

      val a1: C = new C {
        override type A = Int
      }
      val a2: C = new C {
        override type A = String
      }

      assertDifferent(LTT[a1.A], LTT[Int])
      assertDifferent(LTT[a1.A], LTT[a2.A])
    }

    "support subtyping of parents parameterized with type lambdas" in {
      implicitly[RoleChild[Either] <:< RoleParent[Either[Throwable, ?]]]
      assertChild(LTT[RoleChild[Either]], LTT[RoleParent[Either[Throwable, ?]]])
    }

    "support complex type lambdas" in {
      assertSame(`LTT[_,_]`[NestedTL[Const, ?, ?]], `LTT[_,_]`[Lambda[(A, B) => FM2[(B, A)]]])
      assertSame(`LTT[_[_]]`[NestedTL2[W1, W2, ?[_]]], `LTT[_[_]]`[Lambda[G[_] => FM2[G[S[W2, W1]]]]])
      assertChild(`LTT[_,_]`[NestedTL[Const, ?, ?]], `LTT[_,_]`[Lambda[(A, B) => FM2[(B, A)]]])
    }

    "support TagK* family summoners" in {
      assertSame(LTagK[List].tag, `LTT[_]`[List])
    }

    "support intersection type equality" in {
      type T1[A] = W3[A] with W1
      type T2[A] = W4[A] with W2

      assertSame(`LTT[_]`[T1], `LTT[_]`[T1])
      assertDifferent(`LTT[_]`[T1], `LTT[_]`[T2])
    }

    "support intersection type subtype checks" in {
      type F1 = W3[Int] with W1
      type F2 = W4[Int] with W2

      type T1[A] = W3[A] with W1
      type T2[A] = W4[A] with W2

      assertChild(LTT[F1], LTT[W3[Int]])
      assertChild(LTT[F1], LTT[W1])
      assertChild(LTT[F2], LTT[F1])

      assertChild(`LTT[_]`[W4], `LTT[_]`[W3])
      assertChild(`LTT[_]`[T1], `LTT[_]`[W3])
      assertChild(`LTT[_]`[T1], LTT[W1])
      assertChild(`LTT[_]`[T2], `LTT[_]`[T1])
    }

    "support structural & refinement type equality" in {
      assertDifferent(LTT[With[str.type] with ({ type T = str.type with Int })], LTT[With[str.type] with ({ type T = str.type with Long })])

      type C1 = C
      assertSame(LTT[ {def a: Int}], LTT[ {def a: Int}])
      assertSame(LTT[C {def a: Int}], LTT[C1 {def a: Int}])

      assertDifferent(LTT[C {def a: Int}], LTT[ {def a: Int}])
      assertDifferent(LTT[C {def a: Int}], LTT[C])

      assertDifferent(LTT[C {def a: Int}], LTT[C {def a: Int; def b: Int}])

      val a1 = new C {
        override type A = Int
      }
      object Z {
        type X <: {type A = Int}
      }
      Z.discard()

      assertSame(LTT[a1.A], LTT[Z.X#A])
    }

    "support structural & refinement type subtype checks" in {
      type C1 = C
      assertChild(LTT[ {def a: Int}], LTT[ {def a: Int}])
      assertChild(LTT[C {def a: Int}], LTT[C1 {def a: Int}])


      assertChild(LTT[C {def a: Int}], LTT[C])
      assertNotChild(LTT[C], LTT[C {def a: Int}])

      assertChild(LTT[C {def a: Int; def b: Int}], LTT[C {def a: Int}])
      assertNotChild(LTT[C {def a: Int}], LTT[C {def a: Int; def b: Int}])

      assertChild(LTT[C {def a: Int}], LTT[ {def a: Int}])
    }

    "support literal types" in {
      assertRepr(literalLtt("str"), "\"str\"")
      assertSame(literalLtt("str2"), literalLtt("str2"))
      assertDifferent(literalLtt("str1"), literalLtt("str2"))

      assertChild(literalLtt("str"), LTT[String])
      assertNotChild(literalLtt("str"), LTT[Int])
      assertNotChild(LTT[String], literalLtt("str"))
      assertDifferent(LTT[String], literalLtt("str"))
    }

    "resolve concrete types through PDTs and projections" in {
      val a1 = new C {
        override type A <: Int
      }
      object Z {
        type X <: {type A = Int}
      }
      Z.discard()

      assertChild(LTT[a1.A], LTT[Z.X#A])
      assertNotChild(LTT[Z.X#A], LTT[a1.A])
    }

    "resolve comparisons of object and trait with the same name" in {
<<<<<<< HEAD
//      println(LTT[YieldOpCounts.type])
//      println(LTT[YieldOpCounts])

=======
>>>>>>> 604fd529
      assertNotChild(LTT[YieldOpCounts.type], LTT[RoleChild[Either]])
      assertChild(LTT[YieldOpCounts.type], LTT[YieldOpCounts])
      assertDifferent(LTT[YieldOpCounts.type], LTT[YieldOpCounts])
      assertNotChild(LTT[YieldOpCounts], LTT[YieldOpCounts.type])
    }

    "strong summons test" in {
      assertTypeError("def x1[T] = LTag[Array[T]]")
      assertTypeError("def x1[T] = LTag[Array[Int] { type X = T }]")
      assertTypeError("def x1[T <: { type Array }] = LTag[T#Array]")
      assertTypeError("def x1[T] = LTag[Array[Int] with List[T]]")
      assertTypeError("def x1[F[_]] = LTag[F[Int]]")

      assertCompiles("def x1 = { object x { type T }; def x1 = LTag[Array[x.T]].discard() }")
      assertCompiles("def x1 = { object x { type T }; LTag[Array[Int] { type X = x.T }].discard() }")
      assertCompiles("def x1 = { object x { type T <: { type Array } }; LTag[x.T#Array].discard() }")
      assertCompiles("def x1 = { object x { type T }; LTag[Array[Int] with List[x.T]].discard() }")
      assertCompiles("def x1 = { object x { type F[_] }; LTag[x.F[Int]].discard() }")
    }

  }
}<|MERGE_RESOLUTION|>--- conflicted
+++ resolved
@@ -145,13 +145,9 @@
 
   "lightweight type tags" should {
     "support human-readable representation" in {
-<<<<<<< HEAD
-//      println(LTT[Int {def a(k: String): Int; val b: String; type M1 = W1; type M2 <: W2; type M3[A] = Either[Unit, A]}])
-=======
       assertRepr(LTT[Int {def a(k: String): Int; val b: String; type M1 = W1; type M2 <: W2; type M3[A] = Either[Unit, A]}],
         "({Int} & {def a(String): Int, def b(): String, type M1 = LightTypeTagTest::W1, type M2 = M2|<Nothing..LightTypeTagTest::W2>, type M3 = λ %0 → Either[+Unit,+0]})"
       )
->>>>>>> 604fd529
       assertRepr(LTT[I1 with (I1 with (I1 with W1))], "{LightTypeTagTest::I1 & LightTypeTagTest::W1}")
       assertRepr(`LTT[_]`[R1], "λ %0 → LightTypeTagTest::R1[=0]")
       assertRepr(`LTT[_]`[Nothing], "Nothing")
@@ -373,12 +369,6 @@
     }
 
     "resolve comparisons of object and trait with the same name" in {
-<<<<<<< HEAD
-//      println(LTT[YieldOpCounts.type])
-//      println(LTT[YieldOpCounts])
-
-=======
->>>>>>> 604fd529
       assertNotChild(LTT[YieldOpCounts.type], LTT[RoleChild[Either]])
       assertChild(LTT[YieldOpCounts.type], LTT[YieldOpCounts])
       assertDifferent(LTT[YieldOpCounts.type], LTT[YieldOpCounts])
