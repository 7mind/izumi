package izumi.distage.impl

import izumi.distage.fixtures.BasicCases.BasicCase4.ClassTypeAnnT
import izumi.distage.fixtures.ProviderCases.ProviderCase1
import izumi.distage.model.providers.ProviderMagnet
import izumi.fundamentals.platform.language.Quirks._
import distage._
import org.scalatest.WordSpec

class ProviderMagnetTest extends WordSpec {
  import ProviderCase1._

  def priv(@Id("locargann") x: Int): Unit = x.discard()

  val locargannfnval: Int @Id("loctypeann") => Unit = priv
  val locargannfnvalerased: Int => Unit = priv

  "Annotation extracting WrappedFunction" should {
    "can't handle opaque function vals, that hide underlying method reference" in {
      val fn = ProviderMagnet(locargannfnvalerased).get
      assert(fn.diKeys.collect{case i: DIKey.IdKey[_] => i}.isEmpty)

      val fn2 = ProviderMagnet(testVal2).get
      assert(fn2.diKeys.collect{case i: DIKey.IdKey[_] => i}.isEmpty)
    }

    "produce correct DI keys for anonymous inline lambda" in {
      val fn = ProviderMagnet {
        x: Int @Id("inlinetypeann") => x
      }.get

      assert(fn.diKeys contains DIKey.get[Int].named("inlinetypeann"))
    }

    "produce correct DI keys for anonymous inline lambda with annotation parameter passed by name" in {
      val fn = ProviderMagnet {
        x: Int @Id(name = "inlinetypeann") => x
      }.get

      assert(fn.diKeys contains DIKey.get[Int].named("inlinetypeann"))
    }

    "handle anonymous inline nullarg function" in {
      assertCompiles("ProviderMagnet( () => 0 )")
      assertCompiles("ProviderMagnet{ () => 0 }")
      assertCompiles("ProviderMagnet({ () => 0 })")
      assertCompiles("ProviderMagnet({{{ () => 0 }}})")
    }

    "handle opaque local references with type annotations" in {
      def loctypeannfn(x: Int @Id("loctypeann")): Unit = {val _ = x}

      val fn = ProviderMagnet(loctypeannfn _).get

      assert(fn.diKeys contains DIKey.get[Int].named("loctypeann"))
    }

    "handle opaque local references with argument annotations" in {
      def locargannfn(@Id("locargann") x: Int): Unit = {val _ = x}

      val fn = ProviderMagnet(locargannfn _).get
      assert(fn.diKeys contains DIKey.get[Int].named("locargann"))
    }

    "can handle value references with annotated type signatures" in {
      val fn = ProviderMagnet(locargannfnval).get
      assert(fn.diKeys contains DIKey.get[Int].named("loctypeann"))

      val fn2 = ProviderMagnet(testVal).get
      assert(fn2.diKeys contains DIKey.get[String].named("valsigtypeann1"))
      assert(fn2.diKeys contains DIKey.get[Int].named("valsigtypeann2"))
    }

    "can handle local value references with annotated type signatures" in {
      val fnval: Int @Id("loctypeann") => Unit = _.discard()
      val fn = ProviderMagnet(fnval).get

      assert(fn.diKeys contains DIKey.get[Int].named("loctypeann"))

      def defval(z: String): Int @Id("loctypeann") => Unit = discard(z, _)
      val fn1 = ProviderMagnet(defval("x")).get

      assert(fn1.diKeys contains DIKey.get[Int].named("loctypeann"))

      def defdef(z: String)(x: Int @Id("locargann")): Unit = discard(z, x)
      val fn2 = ProviderMagnet(defdef("x") _).get

      assert(fn2.diKeys contains DIKey.get[Int].named("locargann"))
    }

    "handle references with annotated type signatures, if a function value is curried, the result is the next function" in {
      val fn = ProviderMagnet(testVal3).get

      assert(fn.diKeys.contains(DIKey.get[Long].named("valsbtypeann1")))
      assert(!fn.diKeys.contains(DIKey.get[String].named("valsbtypeann2")))
      assert(fn.ret == SafeType.get[String @Id("valsbtypeann2") => Long])
    }

    "ProviderMagnet can work with vals" in {
      def triggerConversion[R](x: ProviderMagnet[R]): Int = {val _ = x; return 5}

      assert(triggerConversion(testVal3) == 5)
    }

    "handle opaque references with type annotations" in {
      val fn = ProviderMagnet.apply(deftypeannfn _).get

      assert(fn.diKeys contains DIKey.get[String].named("deftypeann"))
      assert(fn.diKeys contains DIKey.get[Int].named("deftypeann2"))
    }

    "handle opaque references with argument annotations" in {
      val fn = ProviderMagnet.apply(defargannfn _).get

      assert(fn.diKeys contains DIKey.get[String].named("defargann"))
      assert(fn.diKeys contains DIKey.get[Int].named("defargann2"))
    }

    "handle opaque references with argument annotations 2" in {
      val fn = ProviderMagnet.apply(defargannfn(_, _)).get

      assert(fn.diKeys contains DIKey.get[String].named("defargann"))
      assert(fn.diKeys contains DIKey.get[Int].named("defargann2"))
    }

    "handle polymorphic functions" in {
      val fn1 = ProviderMagnet.apply(poly[List] _).get

      assert(fn1.diKeys.headOption contains DIKey.get[List[Int]])
      assert(fn1.ret == SafeType.get[List[Unit] => Poly[List]])

      val fn2 = ProviderMagnet.apply(poly[List](List(1))(_)).get

      assert(fn2.diKeys.headOption contains DIKey.get[List[Unit]])
      assert(fn2.ret == SafeType.get[Poly[List]])
    }

    "handle polymorphic function returns" in {
      val fn = ProviderMagnet.apply(poly[List](List(1))).get

      assert(fn.diKeys.headOption contains DIKey.get[List[Unit]])
      assert(fn.ret == SafeType.get[Poly[List]])
    }

    "handle opaque local references in traits" in {
      val testProviderModule = new TestProviderModule {}
<<<<<<< HEAD
//      println(SafeType.get[TestProviderModule#TestClass])
//      println(ProviderMagnet(testProviderModule.implArg _).get.ret)
=======
>>>>>>> 604fd529
      assert(ProviderMagnet(testProviderModule.implArg _).get.ret <:< SafeType.get[TestProviderModule#TestClass])
      assert(ProviderMagnet(testProviderModule.implType _).get.ret <:< SafeType.get[TestProviderModule#TestClass])
    }

    "handle constructor references with argument annotations" in {
      val fn = ProviderMagnet.apply(new ClassArgAnn(_, _)).get

      assert(fn.diKeys contains DIKey.get[String].named("classargann1"))
      assert(fn.diKeys contains DIKey.get[Int].named("classargann2"))
    }

    "handle constructor references with type annotations" in {
      val fn = ProviderMagnet.apply(new ClassTypeAnn(_, _)).get

      assert(fn.diKeys contains DIKey.get[String].named("classtypeann1"))
      assert(fn.diKeys contains DIKey.get[Int].named("classtypeann2"))
    }

    "handle opaque references with generic parameters" in {
      def locgenfn[T](t: T): Option[T] = Option(t)

      val fn = ProviderMagnet.apply(locgenfn[Int](_)).get

      assert(fn.diKeys contains DIKey.get[Int])
    }

    "handle opaque references with annotations and generic parameters" in {
      def locgenfn[T](@Id("x") t: T): Option[T] = Option(t)

      val fn = ProviderMagnet.apply(locgenfn[Int](_)).get

      assert(fn.diKeys contains DIKey.get[Int].named("x"))
    }

    "handle opaque lambdas with generic parameters" in {
      def locgenfn[T](@Id("x") t: T): Option[T] = Option(t)

      val fn = ProviderMagnet.apply { x: Int => locgenfn(x) }.get

      assert(fn.diKeys contains DIKey.get[Int].named("x"))
    }

    "handle constructor references with argument annotations with a lossy wrapper lambda" in {
      val fn = ProviderMagnet.apply((x, y) => new ClassArgAnn(x, y)).get

      assert(fn.diKeys contains DIKey.get[String].named("classargann1"))
      assert(fn.diKeys contains DIKey.get[Int].named("classargann2"))
    }

    "handle constructor references with type annotations with a lossy wrapper lambda" in {
      val fn = ProviderMagnet.apply((x, y) => new ClassTypeAnn(x, y)).get

      assert(fn.diKeys contains DIKey.get[String].named("classtypeann1"))
      assert(fn.diKeys contains DIKey.get[Int].named("classtypeann2"))
    }

    "handle case class .apply references with type annotations" in {
      val fn = ProviderMagnet.apply(ClassTypeAnn.apply _).get

      assert(fn.diKeys contains DIKey.get[String].named("classtypeann1"))
      assert(fn.diKeys contains DIKey.get[Int].named("classtypeann2"))
    }

    "handle generic case class .apply references with type annotations" in {
      val fn = ProviderMagnet.apply(ClassTypeAnnT.apply[String, Int] _).get

      assert(fn.diKeys contains DIKey.get[String].named("classtypeann1"))
      assert(fn.diKeys contains DIKey.get[Int].named("classtypeann2"))
    }

    "handle generic parameters with Tag" in {
      def fn[T: Tag]  = ProviderMagnet.apply((x: T @Id("gentypeann")) => x).get

      assert(fn[Int].diKeys contains DIKey.get[Int].named("gentypeann"))
      assert(fn[String].diKeys contains DIKey.get[String].named("gentypeann"))
    }

    "handle higher-kinded parameters with TagK" in {
      def fn[F[_]: TagK] = ProviderMagnet.apply((x: F[Int] @Id("gentypeann")) => x).get

      assert(fn[List].diKeys contains DIKey.get[List[Int]].named("gentypeann"))
      assert(fn[Set].diKeys contains DIKey.get[Set[Int]].named("gentypeann"))
    }

    "generic parameters without TypeTag should fail" in {
      assertTypeError(
        """def fn[T]  = ProviderMagnet.apply((x: T @Id("gentypeann")) => x).get"""
      )
    }

    "progression test: FAILS to handle case class .apply references with argument annotations" in {
      val fn = ProviderMagnet.apply(ClassArgAnn.apply _).get

      assert(!fn.diKeys.contains(DIKey.get[String].named("classargann1")))
      assert(!fn.diKeys.contains(DIKey.get[Int].named("classargann2")))
    }

    "fail on multiple conflicting annotations on the same parameter" in {
      assertTypeError("ProviderMagnet.apply(defconfannfn _)")
      assertTypeError("ProviderMagnet.apply(defconfannfn2 _)")
    }
  }

}
<|MERGE_RESOLUTION|>--- conflicted
+++ resolved
@@ -144,11 +144,6 @@
 
     "handle opaque local references in traits" in {
       val testProviderModule = new TestProviderModule {}
-<<<<<<< HEAD
-//      println(SafeType.get[TestProviderModule#TestClass])
-//      println(ProviderMagnet(testProviderModule.implArg _).get.ret)
-=======
->>>>>>> 604fd529
       assert(ProviderMagnet(testProviderModule.implArg _).get.ret <:< SafeType.get[TestProviderModule#TestClass])
       assert(ProviderMagnet(testProviderModule.implType _).get.ret <:< SafeType.get[TestProviderModule#TestClass])
     }
