package com.github.pshirshov.izumi.distage.injector

import com.github.pshirshov.izumi.distage.fixtures.BasicCases.BasicCase1
import com.github.pshirshov.izumi.distage.fixtures.ResourceCases._
import com.github.pshirshov.izumi.distage.model.GCMode
import com.github.pshirshov.izumi.distage.model.Locator.LocatorRef
import com.github.pshirshov.izumi.distage.model.definition.DIResource
import com.github.pshirshov.izumi.distage.model.exceptions.ProvisioningException
import com.github.pshirshov.izumi.fundamentals.platform.functional.Identity
import com.github.pshirshov.izumi.fundamentals.platform.language.Quirks._
import distage.{DIKey, Id, ModuleDef, PlannerInput}
import org.scalatest.WordSpec
import org.scalatest.exceptions.TestFailedException

import scala.collection.immutable.Queue
import scala.collection.mutable
import scala.util.Try

class ResourceEffectBindingsTest extends WordSpec with MkInjector {

  final type Fn[+A] = Suspend2[Nothing, A]
  final type Ft[+A] = Suspend2[Throwable, A]

  "Effect bindings" should {

    "work in a basic case in Identity monad" in {
      val definition = PlannerInput(new ModuleDef {
        make[Int].named("2").from(2)
        make[Int].fromEffect[Identity, Int] { i: Int @Id("2") => 10 + i }
      }, GCMode(DIKey.get[Int]))

      val injector = mkInjector()
      val plan = injector.plan(definition)
      val context = injector.produceUnsafe(plan)

      assert(context.get[Int] == 12)
    }

    "work in a basic case in Suspend2 monad" in {
      val definition = PlannerInput(new ModuleDef {
        make[Int].named("2").from(2)
        make[Int].fromEffect { i: Int @Id("2") => Suspend2(10 + i) }
      }, GCMode(DIKey.get[Int]))

      val injector = mkInjector()
      val plan = injector.plan(definition)

      val context = injector.produceUnsafeF[Suspend2[Throwable, ?]](plan).unsafeRun()

      assert(context.get[Int] == 12)
    }

    "work with constructor binding" in {
      val definition = PlannerInput(new ModuleDef {
        make[Int].named("2").from(2)
        make[Int].fromEffect[Suspend2[Nothing, ?], Int, IntSuspend]
      }, GCMode(DIKey.get[Int]))

      val injector = mkInjector()
      val plan = injector.plan(definition)

      val context = injector.produceUnsafeF[Suspend2[Nothing, ?]](plan).unsafeRun()

      assert(context.get[Int] == 12)
    }

    "execute effects again in reference bindings" in {
      val execIncrement = (_: Ref[Fn, Int]).update(_ + 1)

      val definition = PlannerInput.noGc(new ModuleDef {
        make[Ref[Fn, Int]].fromEffect(Ref[Fn](0))

        make[Fn[Int]].from(execIncrement)

        make[Int].named("1").refEffect[Fn, Int]
        make[Int].named("2").refEffect[Fn, Int]
      })

      val injector = mkInjector()
      val plan = injector.plan(definition)

      val context = injector.produceUnsafeF[Suspend2[Nothing, ?]](plan).unsafeRun()

<<<<<<< HEAD
      println((context.get[Int]("1"), context.get[Int]("2")))
      assert(context.get[Int]("1") == 1)
      assert(context.get[Int]("2") == 2)
=======
      assert(context.get[Int]("1") != context.get[Int]("2"))
>>>>>>> 9ac2ca9b
      assert(context.get[Ref[Fn, Int]].get.unsafeRun() == 2)
    }

    "Support self-referencing circular effects" in {
      import com.github.pshirshov.izumi.distage.fixtures.CircularCases.CircularCase3._

      val definition = PlannerInput.noGc(new ModuleDef {
        make[Ref[Fn, Boolean]].fromEffect(Ref[Fn](false))
        make[SelfReference].fromEffect {
          (ref: Ref[Fn, Boolean], self: SelfReference) =>
            ref.update(!_).flatMap(_ => Suspend2(new SelfReference(self)))
        }
      })

      val injector = mkInjector()
      val plan = injector.plan(definition)
      val context = injector.produceUnsafeF[Suspend2[Throwable, ?]](plan).unsafeRun()

      val instance = context.get[SelfReference]

      assert(instance eq instance.self)
      assert(context.get[Ref[Fn, Boolean]].get.unsafeRun())
    }

    "support Identity effects in Suspend monad" in {
      val definition = PlannerInput(new ModuleDef {
        make[Int].named("2").from(2)
        make[Int].fromEffect[Identity, Int] { i: Int @Id("2") => 10 + i }
      }, GCMode(DIKey.get[Int]))

      val injector = mkInjector()
      val plan = injector.plan(definition)
      val context = injector.produceUnsafeF[Suspend2[Throwable, ?]](plan).unsafeRun()

      assert(context.get[Int] == 12)
    }

    "work with set bindings" in {
      val definition = PlannerInput.noGc(new ModuleDef {
        make[Ref[Fn, Set[Char]]].fromEffect(Ref[Fn](Set.empty[Char]))

        many[Char]
          .addEffect(Suspend2('a'))
          .addEffect(Suspend2('b'))

        make[Unit].fromEffect {
          (ref: Ref[Fn, Set[Char]], set: Set[Char]) =>
            ref.update(_ ++ set).void
        }
        make[Unit].named("1").fromEffect {
          ref: Ref[Fn, Set[Char]] =>
            ref.update(_ + 'z').void
        }
        make[Unit].named("2").fromEffect {
          (_: Unit, _: Unit @Id("1"), ref: Ref[Fn, Set[Char]]) =>
            ref.update(_.map(_.toUpper)).void
        }
      })

      val injector = mkInjector()
      val plan = injector.plan(definition)
      val context = injector.produceUnsafeF[Suspend2[Throwable, ?]](plan).unsafeRun()

      assert(context.get[Set[Char]] == "ab".toSet)
      assert(context.get[Ref[Fn, Set[Char]]].get.unsafeRun() == "ABZ".toSet)
    }

  }

  "Resources" should {

    "deallocate correctly on error in .flatMap" in {
      import ResourceCase1._

      val ops1 = mutable.Queue.empty[Ops]

      Try {
        DIResource.makeSimple(ops1 += XStart)(_ => ops1 += XStop)
          .flatMap { _ =>
            throw new RuntimeException()
          }
          .use((_: Unit) => ())
      }

      assert(ops1 == Seq(XStart, XStop))

      val ops2 = mutable.Queue.empty[Ops]

      Try {
        DIResource.make(Suspend2(ops2 += XStart))(_ => Suspend2(ops2 += XStop).void)
          .flatMap { _ =>
            throw new RuntimeException()
          }
          .use((_: Unit) => Suspend2(()))
          .unsafeRun()
      }

      assert(ops2 == Seq(XStart, XStop))
    }

    "deallocate correctly on error in nested .flatMap" in {
      import ResourceCase1._

      val ops1 = mutable.Queue.empty[Ops]

      Try {
        DIResource.makeSimple(ops1 += XStart)(_ => ops1 += XStop)
          .flatMap { _ =>
            DIResource.makeSimple(ops1 += YStart)(_ => ops1 += YStop)
              .flatMap { _ =>
                DIResource.makeSimple(throw new RuntimeException())((_: Unit) => ops1 += ZStop)
              }
          }
          .use(_ => ())
      }

      assert(ops1 == Seq(XStart, YStart, YStop, XStop))

      val ops2 = mutable.Queue.empty[Ops]

      Try {
        DIResource.make(Suspend2(ops2 += XStart))(_ => Suspend2(ops2 += XStop).void)
          .flatMap { _ =>
            DIResource.make(Suspend2(ops2 += YStart))(_ => Suspend2(ops2 += YStop).void)
              .flatMap { _ =>
                DIResource.make(Suspend2[Unit](throw new RuntimeException()))((_: Unit) => Suspend2(ops2 += ZStop).void)
              }
          }
          .use(_ => Suspend2(()))
          .unsafeRun()
      }

      assert(ops2 == Seq(XStart, YStart, YStop, XStop))
    }
  }

  "Resource bindings" should {

    "work in a basic case in Identity monad" in {
      import ClassResourceCase._

      val definition = PlannerInput.noGc(new ModuleDef {
        make[Res].fromResource[SimpleResource]// FIXME: syntax
      })

      val injector = mkInjector()
      val plan = injector.plan(definition)

      val instance = injector.produce(plan).use {
        context =>
          val instance = context.get[Res]
          assert(instance.initialized)
          instance
      }

      assert(!instance.initialized)
    }

    "work in a basic case in Suspend2 monad" in {
      import ClassResourceCase._

      val definition = PlannerInput.noGc(new ModuleDef {
        make[Res].fromResource[SuspendResource]
      })

      val injector = mkInjector()
      val plan = injector.plan(definition)

      val instance = injector.produceF[Suspend2[Throwable, ?]](plan).use {
        context =>
          val instance = context.get[Res]
          assert(instance.initialized)
          Suspend2(instance)
      }.unsafeRun()

      assert(!instance.initialized)
    }

    "Support mutually-referent circular resources" in {
      import CircularResourceCase._

      val definition = PlannerInput(new ModuleDef {
        make[Ref[Fn, Queue[Ops]]].fromEffect(Ref[Fn](Queue.empty[Ops]))
        many[IntegrationComponent]
          .ref[S3Component]
        make[S3Component].fromResource(s3ComponentResource[Fn] _)
        make[S3Client].fromResource(s3clientResource[Fn] _)
      }, GCMode(DIKey.get[S3Client]))

      val injector = mkInjector()
      val plan = injector.plan(definition)

      val context = injector.produceF[Suspend2[Nothing, ?]](plan).use {
        Suspend2(_)
      }.unsafeRun()

      val s3Component = context.get[S3Component]
      val s3Client = context.get[S3Client]

      assert(s3Component eq s3Client.c)
      assert(s3Client eq s3Component.s)

      val startOps = context.get[Ref[Fn, Queue[Ops]]].get.unsafeRun().take(2)
      assert(startOps.toSet == Set(ComponentStart, ClientStart))

      val expectStopOps = startOps.reverse.map(_.invert)
      assert(context.get[Ref[Fn, Queue[Ops]]].get.unsafeRun().slice(2, 4) == expectStopOps)
    }

    "work with set bindings" in {
      import com.github.pshirshov.izumi.distage.fixtures.ResourceCases.ClassResourceCase._

      val definition = PlannerInput.noGc(new ModuleDef {
        many[Res]
          .addResource[SimpleResource]
          .addResource[SuspendResource]
      })

      val injector = mkInjector()
      val plan = injector.plan(definition)

      val resource = injector.produceF[Suspend2[Throwable, ?]](plan)

      val set = resource.use {
        context =>
          Suspend2 {
            val set = context.get[Set[Res]]
            assert(set.size == 2)
            assert(set.forall(_.initialized == true))
            set
          }
      }.unsafeRun()

      assert(set.size == 2)
      assert(set.forall(_.initialized == false))
    }

    "incompatible effects error aborts interpreter before any work is done" in {
      import BasicCase1._

      val definition = PlannerInput.noGc(new ModuleDef {
        make[NotInContext]
        make[TestClass]
        make[TestDependency3]
        make[TestDependency0].from[TestImpl0]
        make[TestDependency1]
        make[TestCaseClass]
        make[LocatorDependent]
        make[TestInstanceBinding].fromResource(new DIResource[Option, TestInstanceBinding] {
          override def acquire: Option[TestInstanceBinding] = None
          override def release(resource: TestInstanceBinding): Option[Unit] = { resource.discard(); None }
        })
      })

      val injector = mkInjector()
      val plan = injector.plan(definition)

      val resource = injector.produceDetailedF[Suspend2[Throwable, ?]](plan)

      val failure = resource.use {
        case Left(fail) =>
            Suspend2 {
              val nonSyntheticInstances = fail.failed.instances.filter(_._1 != DIKey.get[LocatorRef])
              assert(nonSyntheticInstances.isEmpty)
              fail
            }

        case Right(value) =>
          fail(s"Unexpected success! $value")
      }.unsafeRun()

      val exc = intercept[ProvisioningException] {
        failure.throwException().unsafeRun()
      }

      assert(exc.getMessage.startsWith("Provisioner stopped after 1 instances, 1/9 operations failed"))
    }

    "deallocate correctly in case of exceptions" in {
      import ResourceCase1._

      val definition = PlannerInput.noGc(new ModuleDef {
        make[mutable.Queue[Ops]].fromEffect(queueEffect)
        make[X].fromResource[XResource]
        make[Y].fromResource[YResource]
        make[Z].fromResource[ZFaultyResource]
      })

      val injector = mkInjector()
      val plan = injector.plan(definition)

      val resource = injector.produceDetailedF[Suspend2[Throwable, ?]](plan)
        .evalMap {
          case Left(failure) =>
            Suspend2 {
              val ops = failure.failed.instances(DIKey.get[mutable.Queue[Ops]]).asInstanceOf[mutable.Queue[Ops]]
              assert(ops == Seq(XStart, YStart))
              ops
            }

          case Right(value) =>
            fail(s"Unexpected success! $value")
        }

      val ops = resource.use(ops => Suspend2(ops)).run().right.get

      assert(ops == Seq(XStart, YStart, YStop, XStop))
    }

    "Display tag macro stack trace when ResourceTag is not found" in {
      try {
        assertCompiles(
          """
          def x[F[_]]: ModuleDef = new ModuleDef {
            make[Any].fromResource[DIResource[F, Any]]
          }
        """
        )
      } catch {
        case t: TestFailedException if t.message.get contains "<trace>" =>
      }
    }

  }

}
<|MERGE_RESOLUTION|>--- conflicted
+++ resolved
@@ -81,13 +81,8 @@
 
       val context = injector.produceUnsafeF[Suspend2[Nothing, ?]](plan).unsafeRun()
 
-<<<<<<< HEAD
-      println((context.get[Int]("1"), context.get[Int]("2")))
-      assert(context.get[Int]("1") == 1)
-      assert(context.get[Int]("2") == 2)
-=======
       assert(context.get[Int]("1") != context.get[Int]("2"))
->>>>>>> 9ac2ca9b
+      assert(Set(context.get[Int]("1"), context.get[Int]("2")) == Set(1,2))
       assert(context.get[Ref[Fn, Int]].get.unsafeRun() == 2)
     }
 
