--- conflicted
+++ resolved
@@ -266,12 +266,6 @@
     }
 
     "scalac bug: can't find HKTag when obscured by type lambda" in {
-<<<<<<< HEAD
-      assertCompiles("HKTag.fromTypeTag[{ type Arg[C] = Option[C] }]")
-      assertTypeError("HKTag.fromTypeTag[({ type l[F[_]] = HKTag[{ type Arg[C] = F[C] }] })#l[Option]]")
-//      Error:(177, 32) No TypeTag available for com.github.pshirshov.izumi.distage.model.reflection.universe.RuntimeDIUniverse.HKTag[Object{type Arg[C] = Option[C]}]
-//        HKTag.unsafeFromTypeTag[({ type l[F[_]] = HKTag[{ type Arg[C] = F[C] }] })#l[Option]]
-=======
       assertCompiles("HKTag.hktagFromTypeTag[{ type Arg[C] = Option[C] }]")
       assertTypeError("HKTag.hktagFromTypeTag[({ type l[F[_]] = HKTag[{ type Arg[C] = F[C] }] })#l[Option]]")
       // The error produced above is:
@@ -281,7 +275,6 @@
       //  `Lambda[(F[_]) => HKTag[{ type Arg[C] = F[C] }] }][Option]`
       //  != HKTag[{ type Arg[C] = F[C] }]
       // For Scalac. which necessitates another macro call for fixup ._.
->>>>>>> 0fafb463
     }
 
     "progression test: type tags with bounds are not currently requested by the macro" in {
