--- conflicted
+++ resolved
@@ -123,31 +123,18 @@
 
     class K8ProbesHttpRoutes
     (
-<<<<<<< HEAD
-      private val healthCheckService: HealthCheckService
-=======
       val healthCheckService: HealthCheckService
->>>>>>> d106b877
     )
 
     class TGLegacyRestService
     class HealthChecker
 
-<<<<<<< HEAD
-    class HealthCheckHttpRoutes(private val healthCheckService: HealthCheckService)
-    class HealthCheckService(private val healthCheckers: Set[HealthChecker])
-
-    class IRTMultiplexorWithRateLimiter
-    (
-      private val list: Set[IRTWrappedService]
-=======
     class HealthCheckHttpRoutes(val healthCheckService: HealthCheckService)
     class HealthCheckService(val healthCheckers: Set[HealthChecker])
 
     class IRTMultiplexorWithRateLimiter
     (
       val list: Set[IRTWrappedService]
->>>>>>> d106b877
     )
 
     class WsSessionListener[A]
@@ -156,11 +143,7 @@
     class IRTWrappedService
 
 
-<<<<<<< HEAD
-    class DynamoClient(private val dynamoComponent: DynamoComponent)
-=======
     class DynamoClient(val dynamoComponent: DynamoComponent)
->>>>>>> d106b877
 
     class DynamoComponent(
                            val dynamoDDLService: DynamoDDLService
@@ -169,21 +152,12 @@
       with IntegrationComponent
 
     class DynamoDDLService(
-<<<<<<< HEAD
-                            private val groups: Set[DynamoDDLGroup]
-                          , private val dynamoClient: DynamoClient
-                          )
-
-    class DynamoQueryExecutorService(
-                                      private val client: DynamoClient
-=======
                             val groups: Set[DynamoDDLGroup]
                           , val dynamoClient: DynamoClient
                           )
 
     class DynamoQueryExecutorService(
                                       val client: DynamoClient
->>>>>>> d106b877
                                     )
 
     case class DynamoDDLGroup(private val a: Set[DynamoTable])
@@ -192,23 +166,6 @@
 
     class ConfigurationRepository
     (
-<<<<<<< HEAD
-      private val dynamoQueryExecutorService: DynamoQueryExecutorService
-    )
-
-    class IRTClientMultiplexor(private val clients: Set[IRTWrappedClient])
-    class IRTServerBindings(
-                             private val codec: IRTClientMultiplexor
-                           , private val listeners: Set[WsSessionListener[String]]
-                           , private val limiter: IRTMultiplexorWithRateLimiter
-                           )
-
-    class HttpServerLauncher(
-                              private val bindings: IRTServerBindings
-                            , private val healthCheck: HealthCheckHttpRoutes
-                            , private val restServices: Set[TGLegacyRestService]
-                            , private val k8Probes: K8ProbesHttpRoutes
-=======
       val dynamoQueryExecutorService: DynamoQueryExecutorService
     )
 
@@ -224,28 +181,11 @@
                             , val healthCheck: HealthCheckHttpRoutes
                             , val restServices: Set[TGLegacyRestService]
                             , val k8Probes: K8ProbesHttpRoutes
->>>>>>> d106b877
                             ) extends AutoCloseable {
       override def close(): Unit = ()
     }
 
     class TgHttpComponent(
-<<<<<<< HEAD
-                           private val server: HttpServerLauncher
-                         ) extends RoleComponent
-
-    class RoleStarter(
-                       private val services: Set[RoleService]
-                     , private val closeables: Set[AutoCloseable]
-                     , private val lifecycleManager: ComponentsLifecycleManager
-                     )
-
-    class ComponentsLifecycleManager(private val components: Set[RoleComponent])
-
-    class Sonar(
-                 private val TgHttpComponent: TgHttpComponent
-               , private val dynamoDDL: DynamoDDLService
-=======
                            val server: HttpServerLauncher
                          ) extends RoleComponent
 
@@ -260,7 +200,6 @@
     class Sonar(
                  val TgHttpComponent: TgHttpComponent
                , val dynamoDDL: DynamoDDLService
->>>>>>> d106b877
                ) extends RoleService
   }
 
