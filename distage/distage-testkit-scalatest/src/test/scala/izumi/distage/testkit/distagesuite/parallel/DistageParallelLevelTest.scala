package izumi.distage.testkit.distagesuite.parallel

import java.util.concurrent.atomic.AtomicInteger

import cats.effect.{IO => CIO}
import distage.{DIKey, TagK}
import izumi.distage.model.effect.QuasiIO
import izumi.distage.modules.DefaultModule
import izumi.distage.testkit.TestConfig
import izumi.distage.testkit.TestConfig.ParallelLevel
import izumi.distage.testkit.distagesuite.memoized.MemoizationEnv.MemoizedInstance
import izumi.distage.testkit.scalatest.Spec1
import izumi.fundamentals.platform.functional.Identity
import izumi.logstage.api.Log
import org.scalatest.Assertion
import zio.Task

object DistageParallelLevelTest {
  val idCounter = new AtomicInteger(0)
  val cioCounter = new AtomicInteger(0)
  val zioCounter = new AtomicInteger(0)
  val monixCounter = new AtomicInteger(0)
}

<<<<<<< HEAD
abstract class DistageParallelLevelTest[F[_]: TagK: DefaultModule](suitesCounter: AtomicInteger)(implicit F: DIEffect[F]) extends Spec1[F] {
=======
abstract class DistageParallelLevelTest[F[_]: TagK: DefaultModule](suitesCounter: AtomicInteger)(implicit F: QuasiIO[F]) extends DistageSpecScalatest[F] {
>>>>>>> 88d58927
  private[this] val maxSuites = 3
  private[this] val maxTests = 2
  private[this] val maxTestsOverSuites = maxTests * maxSuites
  private[this] val testsCounter = new AtomicInteger(0)

  override protected def config: TestConfig = {
    super
      .config.copy(
        memoizationRoots = Set(DIKey.get[MemoizedInstance]),
        pluginConfig = super.config.pluginConfig.enablePackage("izumi.distage.testkit.distagesuite"),
        parallelTests = ParallelLevel.Fixed(maxTests),
        parallelSuites = ParallelLevel.Fixed(maxSuites),
        parallelEnvs = ParallelLevel.Sequential,
        logLevel = Log.Level.Error,
      )
  }

  private[this] def checkCounters: F[Assertion] = F.maybeSuspend {
    val suitesCounterVal = suitesCounter.addAndGet(1)
    val testsCounterVal = testsCounter.addAndGet(1)
    Thread.sleep(500)
    suitesCounter.decrementAndGet()
    testsCounter.decrementAndGet()
    assert(suitesCounterVal <= maxTestsOverSuites && testsCounterVal <= maxTests)
  }

  "parallel test level should be bounded by config 1" in checkCounters
  "parallel test level should be bounded by config 2" in checkCounters
  "parallel test level should be bounded by config 3" in checkCounters
  "parallel test level should be bounded by config 4" in checkCounters
}

final class DistageParallelLevelTestId1 extends DistageParallelLevelTest[Identity](DistageParallelLevelTest.idCounter)
final class DistageParallelLevelTestId2 extends DistageParallelLevelTest[Identity](DistageParallelLevelTest.idCounter)
final class DistageParallelLevelTestId3 extends DistageParallelLevelTest[Identity](DistageParallelLevelTest.idCounter)
final class DistageParallelLevelTestId4 extends DistageParallelLevelTest[Identity](DistageParallelLevelTest.idCounter)
final class DistageParallelLevelTestId5 extends DistageParallelLevelTest[Identity](DistageParallelLevelTest.idCounter)
final class DistageParallelLevelTestId6 extends DistageParallelLevelTest[Identity](DistageParallelLevelTest.idCounter) {
  override protected def config: TestConfig = super.config.copy(logLevel = Log.Level.Info)
}

final class DistageParallelLevelTestCIO1 extends DistageParallelLevelTest[CIO](DistageParallelLevelTest.cioCounter)
final class DistageParallelLevelTestCIO2 extends DistageParallelLevelTest[CIO](DistageParallelLevelTest.cioCounter)
final class DistageParallelLevelTestCIO3 extends DistageParallelLevelTest[CIO](DistageParallelLevelTest.cioCounter)
final class DistageParallelLevelTestCIO4 extends DistageParallelLevelTest[CIO](DistageParallelLevelTest.cioCounter)
final class DistageParallelLevelTestCIO5 extends DistageParallelLevelTest[CIO](DistageParallelLevelTest.cioCounter)
final class DistageParallelLevelTestCIO6 extends DistageParallelLevelTest[CIO](DistageParallelLevelTest.cioCounter) {
  override protected def config: TestConfig = super.config.copy(logLevel = Log.Level.Info)
}

final class DistageParallelLevelTestZIO1 extends DistageParallelLevelTest[Task](DistageParallelLevelTest.zioCounter)
final class DistageParallelLevelTestZIO2 extends DistageParallelLevelTest[Task](DistageParallelLevelTest.zioCounter)
final class DistageParallelLevelTestZIO3 extends DistageParallelLevelTest[Task](DistageParallelLevelTest.zioCounter)
final class DistageParallelLevelTestZIO4 extends DistageParallelLevelTest[Task](DistageParallelLevelTest.zioCounter)
final class DistageParallelLevelTestZIO5 extends DistageParallelLevelTest[Task](DistageParallelLevelTest.zioCounter)
final class DistageParallelLevelTestZIO6 extends DistageParallelLevelTest[Task](DistageParallelLevelTest.zioCounter)

final class DistageParallelLevelTestMonixBIO1 extends DistageParallelLevelTest[monix.bio.Task](DistageParallelLevelTest.monixCounter)
final class DistageParallelLevelTestMonixBIO2 extends DistageParallelLevelTest[monix.bio.Task](DistageParallelLevelTest.monixCounter)
final class DistageParallelLevelTestMonixBIO3 extends DistageParallelLevelTest[monix.bio.Task](DistageParallelLevelTest.monixCounter)
final class DistageParallelLevelTestMonixBIO4 extends DistageParallelLevelTest[monix.bio.Task](DistageParallelLevelTest.monixCounter)
final class DistageParallelLevelTestMonixBIO5 extends DistageParallelLevelTest[monix.bio.Task](DistageParallelLevelTest.monixCounter)
final class DistageParallelLevelTestMonixBIO6 extends DistageParallelLevelTest[monix.bio.Task](DistageParallelLevelTest.monixCounter) {
  override protected def config: TestConfig = super.config.copy(logLevel = Log.Level.Info)
}<|MERGE_RESOLUTION|>--- conflicted
+++ resolved
@@ -22,11 +22,7 @@
   val monixCounter = new AtomicInteger(0)
 }
 
-<<<<<<< HEAD
-abstract class DistageParallelLevelTest[F[_]: TagK: DefaultModule](suitesCounter: AtomicInteger)(implicit F: DIEffect[F]) extends Spec1[F] {
-=======
-abstract class DistageParallelLevelTest[F[_]: TagK: DefaultModule](suitesCounter: AtomicInteger)(implicit F: QuasiIO[F]) extends DistageSpecScalatest[F] {
->>>>>>> 88d58927
+abstract class DistageParallelLevelTest[F[_]: TagK: DefaultModule](suitesCounter: AtomicInteger)(implicit F: QuasiIO[F]) extends Spec1[F] {
   private[this] val maxSuites = 3
   private[this] val maxTests = 2
   private[this] val maxTestsOverSuites = maxTests * maxSuites
