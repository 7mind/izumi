package izumi.distage.testkit.distagesuite

import java.util.concurrent.atomic.{AtomicInteger, AtomicReference}

import cats.effect.{IO => CIO}
import distage._
import distage.plugins.PluginDef
import izumi.distage.model.effect.QuasiIO
import izumi.distage.model.effect.QuasiIO.syntax._
import izumi.distage.modules.DefaultModule
import izumi.distage.testkit.TestConfig
import izumi.distage.testkit.distagesuite.DistageTestExampleBase._
import izumi.distage.testkit.distagesuite.fixtures._
import izumi.distage.testkit.scalatest.{AssertZIO, Spec1, Spec2, Spec3}
import izumi.distage.testkit.services.scalatest.dstest.DistageAbstractScalatestSpec
import izumi.functional.bio.BIOApplicativeError
import izumi.fundamentals.platform.functional.Identity
import izumi.fundamentals.platform.language.Quirks
import izumi.fundamentals.platform.language.Quirks._
import org.scalatest.exceptions.TestFailedException
import zio.{Has, Task, ZIO}

trait DistageMemoizeExample[F[_]] extends DistageAbstractScalatestSpec[F] {
  override protected def config: TestConfig = {
    super
      .config.copy(
        memoizationRoots = Map(
          1 -> Set(DIKey.get[MockCache[F]]),
          2 -> Set(DIKey.get[Set[SetElement]], DIKey.get[SetCounter]),
        )
      )
  }
}

class DistageTestExampleBIO extends Spec2[zio.IO] with DistageMemoizeExample[Task] {

  "distage test runner" should {
    "support bifunctor" in {
      service: MockUserRepository[Task] =>
        for {
          _ <- Task(assert(service != null))
        } yield ()
    }
  }

}

class DistageTestExampleBIOEnv extends Spec3[ZIO] with DistageMemoizeExample[Task] with AssertZIO {

  val service = ZIO.access[Has[MockUserRepository[Task]]](_.get)

  "distage test runner" should {
    "support trifunctor env" in {
      for {
        service <- service
        _ <- assertIO(service != null)
      } yield ()
    }

    "support empty env" in {
      assertIO(true)
    }

    "support mixing parameters & env" in {
      cached: MockCachedUserService[Task] =>
        for {
          service <- service
          _ <- assertIO(cached != null)
          _ <- assertIO(service != null)
        } yield ()
    }
  }

}

object DistageTestExampleBase {
  class SetCounter {
    private[this] val c: AtomicInteger = new AtomicInteger(0)
    def inc(): Unit = c.incrementAndGet().discard()
    def get: Int = c.get()
  }
  sealed trait SetElement {
    locally {
      counter.inc()
    }
    def counter: SetCounter
  }
  final case class SetElement1(counter: SetCounter) extends SetElement
  final case class SetElement2(counter: SetCounter) extends SetElement
  final case class SetElement3(counter: SetCounter) extends SetElement
  final case class SetElement4(counter: SetCounter) extends SetElement
  final case class SetElementRetainer(element: SetElement4)
}

<<<<<<< HEAD
abstract class DistageTestExampleBase[F[_]: TagK: DefaultModule](implicit F: DIEffect[F]) extends Spec1[F] with DistageMemoizeExample[F] {
=======
abstract class DistageTestExampleBase[F[_]: TagK: DefaultModule](implicit F: QuasiIO[F]) extends DistageSpecScalatest[F] with DistageMemoizeExample[F] {
>>>>>>> 88d58927

  override protected def config: TestConfig = super
    .config.copy(
      pluginConfig = super.config.pluginConfig.enablePackage("xxx") ++ new PluginDef {
        make[SetCounter]

        make[SetElement1]
        make[SetElement2]
        make[SetElement3]
        make[SetElement4]
        make[SetElementRetainer]

        many[SetElement]
          .weak[SetElement1]
          .weak[SetElement2]
          .weak[SetElement3]
          .weak[SetElement4]

        many[SetElement]
          .named("unmemoized-set")
          .weak[SetElement1]
          .weak[SetElement2]
          .weak[SetElement3]
          .weak[SetElement4]
      }
    )

  val XXX_Whitebox_memoizedMockCache = new AtomicReference[MockCache[F]]

  "distage test custom runner" should {
    "support memoized weak sets with transitively retained elements" in {
      (
        set: Set[SetElement],
        s1: SetElementRetainer,
      ) =>
        Quirks.discard(s1)
        F.maybeSuspend(assert(set.size == 4))
    }
    "support memoized weak sets" in {
      (
        set: Set[SetElement],
        s1: SetElement1,
        s2: SetElement2,
        s3: SetElement3,
      ) =>
        Quirks.discard(s1, s2, s3)
        F.maybeSuspend(assert(set.size == 4))
    }

    "support unmemoized named weak sets with memoized elements" in {
      (
        set: Set[SetElement] @Id("unmemoized-set"),
        s1: SetElement1,
        s2: SetElement2,
        s3: SetElement3,
      ) =>
        Quirks.discard(s1, s2, s3)
        F.maybeSuspend(assert(set.size == 4))
    }

    "support unmemoized named weak sets with memoized elements" in {
      (
        set: Set[SetElement] @Id("unmemoized-set"),
        s1: SetElement1,
        s2: SetElement2,
        s3: SetElement3,
        s4: SetElementRetainer,
      ) =>
        Quirks.discard(s1, s2, s3, s4)
        F.maybeSuspend(assert(set.size == 4))
    }

    "return memoized weak set with have whole list of members even if test does not depends on them" in {
      (
        set: Set[SetElement],
        c: SetCounter,
      ) =>
        assume(c.get != 0)
        F.maybeSuspend(assert(set.size == 4))
    }

    "support tests with no deps" in {
      F.unit
    }

    "test 1" in {
      service: MockUserRepository[F] =>
        for {
          _ <- F.maybeSuspend(assert(service != null))
          _ <- F.maybeSuspend(println("test2"))
        } yield ()
    }

    "test 2" in {
      service: MockCachedUserService[F] =>
        for {
          _ <- F.maybeSuspend(XXX_Whitebox_memoizedMockCache.compareAndSet(null, service.cache))
          _ <- F.maybeSuspend(assert(service != null))
          _ <- F.maybeSuspend(assert(service.cache eq XXX_Whitebox_memoizedMockCache.get()))
          _ <- F.maybeSuspend(println("test1"))
        } yield ()
    }

    "test 3" in {
      service: MockCachedUserService[F] =>
        F.maybeSuspend {
          XXX_Whitebox_memoizedMockCache.compareAndSet(null, service.cache)
          assert(service != null)
          assert(service.cache eq XXX_Whitebox_memoizedMockCache.get())
        }
    }

    "test 4 (should be ignored)" in {
      _: ApplePaymentProvider[F] =>
        assert(false)
    }

    "test 5 (should be ignored)" skip {
      _: MockCachedUserService[F] =>
        assert(false)
    }

    "test 6 (should be ignored)" in {
      _: MockCachedUserService[F] =>
        assume(false, "xxx")
    }
  }

}

final class DistageTestExampleId extends DistageTestExampleBase[Identity]
final class DistageTestExampleCIO extends DistageTestExampleBase[CIO]
final class DistageTestExampleZIO extends DistageTestExampleBase[Task]
final class DistageTestExampleZIO2 extends DistageTestExampleBase[Task]

<<<<<<< HEAD
abstract class DistageSleepTest[F[_]: TagK: DefaultModule](implicit F: DIEffect[F]) extends Spec1[F] with DistageMemoizeExample[F] {
=======
abstract class DistageSleepTest[F[_]: TagK: DefaultModule](implicit F: QuasiIO[F]) extends DistageSpecScalatest[F] with DistageMemoizeExample[F] {
>>>>>>> 88d58927
  "distage test" should {
    "sleep" in {
      _: MockUserRepository[F] =>
        for {
          _ <- F.maybeSuspend(Thread.sleep(100))
        } yield ()
    }
  }
}

final class DistageSleepTest01 extends DistageSleepTest[CIO]
final class DistageSleepTest02 extends DistageSleepTest[CIO]
final class DistageSleepTest03 extends DistageSleepTest[CIO]
final class DistageSleepTest04 extends DistageSleepTest[CIO]
final class DistageSleepTest05 extends DistageSleepTest[CIO]
final class DistageSleepTest06 extends DistageSleepTest[CIO]
final class DistageSleepTest07 extends DistageSleepTest[CIO]
final class DistageSleepTest08 extends DistageSleepTest[CIO]
final class DistageSleepTest09 extends DistageSleepTest[CIO]
final class IdentityDistageSleepTest01 extends DistageSleepTest[Identity]
final class IdentityDistageSleepTest02 extends DistageSleepTest[Identity]
final class IdentityDistageSleepTest03 extends DistageSleepTest[Identity]
final class IdentityDistageSleepTest04 extends DistageSleepTest[Identity]
final class IdentityDistageSleepTest05 extends DistageSleepTest[Identity]
final class IdentityDistageSleepTest06 extends DistageSleepTest[Identity]
final class IdentityDistageSleepTest07 extends DistageSleepTest[Identity]
final class IdentityDistageSleepTest08 extends DistageSleepTest[Identity]
final class IdentityDistageSleepTest09 extends DistageSleepTest[Identity]
final class TaskDistageSleepTest01 extends DistageSleepTest[Task]
final class TaskDistageSleepTest02 extends DistageSleepTest[Task]
final class TaskDistageSleepTest03 extends DistageSleepTest[Task]
final class TaskDistageSleepTest04 extends DistageSleepTest[Task]
final class TaskDistageSleepTest05 extends DistageSleepTest[Task]
final class TaskDistageSleepTest06 extends DistageSleepTest[Task]
final class TaskDistageSleepTest07 extends DistageSleepTest[Task]
final class TaskDistageSleepTest08 extends DistageSleepTest[Task]
final class TaskDistageSleepTest09 extends DistageSleepTest[Task]

<<<<<<< HEAD
abstract class OverloadingTest[F[_]: DIEffect: TagK: DefaultModule] extends Spec1[F] with DistageMemoizeExample[F] {
=======
abstract class OverloadingTest[F[_]: QuasiIO: TagK: DefaultModule] extends DistageSpecScalatest[F] with DistageMemoizeExample[F] {
>>>>>>> 88d58927
  "test overloading of `in`" in {
    () =>
      // `in` with Unit return type is ok
      assertCompiles(""" "test" in { println(""); () }  """)
      // `in` with Assertion return type is ok
      assertCompiles(""" "test" in { assert(1 + 1 == 2) }  """)
      // `in` with any other return type is not ok
      val res = intercept[TestFailedException](
        assertCompiles(
          """ "test" in { println(""); 1 + 1 }  """
        )
      )
      assert(res.getMessage() contains "overloaded method")
  }
}

final class OverloadingTestCIO extends OverloadingTest[CIO]
final class OverloadingTestTask extends OverloadingTest[Task]
final class OverloadingTestIdentity extends OverloadingTest[Identity]

<<<<<<< HEAD
abstract class ActivationTest[F[_]: DIEffect: TagK: DefaultModule] extends Spec1[F] with DistageMemoizeExample[F] {
=======
abstract class ActivationTest[F[_]: QuasiIO: TagK: DefaultModule] extends DistageSpecScalatest[F] with DistageMemoizeExample[F] {
>>>>>>> 88d58927
  "resolve bindings for the same key via activation axis" in {
    activeComponent: ActiveComponent =>
      assert(activeComponent == TestActiveComponent)
  }
}

final class ActivationTestCIO extends ActivationTest[CIO]
final class ActivationTestTask extends ActivationTest[Task]
final class ActivationTestIdentity extends ActivationTest[Identity]

<<<<<<< HEAD
abstract class ForcedRootTest[F[_]: DIEffect: TagK: DefaultModule] extends Spec1[F] {
=======
abstract class ForcedRootTest[F[_]: QuasiIO: TagK: DefaultModule] extends DistageSpecScalatest[F] {
>>>>>>> 88d58927
  override protected def config: TestConfig = super
    .config.copy(
      moduleOverrides = new ModuleDef {
        make[ForcedRootResource[F]].fromResource[ForcedRootResource[F]]
        make[ForcedRootProbe]
      },
      forcedRoots = Set(DIKey.get[ForcedRootResource[F]]),
    )

  "forced root was attached and the acquire effect has been executed" in {
    locatorRef: LocatorRef =>
      assert(locatorRef.get.get[ForcedRootProbe].started)
  }
}

final class ForcedRootTestCIO extends ForcedRootTest[CIO]
final class ForcedRootTestTask extends ForcedRootTest[Task]
final class ForcedRootTestIdentity extends ForcedRootTest[Identity]<|MERGE_RESOLUTION|>--- conflicted
+++ resolved
@@ -92,11 +92,7 @@
   final case class SetElementRetainer(element: SetElement4)
 }
 
-<<<<<<< HEAD
-abstract class DistageTestExampleBase[F[_]: TagK: DefaultModule](implicit F: DIEffect[F]) extends Spec1[F] with DistageMemoizeExample[F] {
-=======
-abstract class DistageTestExampleBase[F[_]: TagK: DefaultModule](implicit F: QuasiIO[F]) extends DistageSpecScalatest[F] with DistageMemoizeExample[F] {
->>>>>>> 88d58927
+abstract class DistageTestExampleBase[F[_]: TagK: DefaultModule](implicit F: QuasiIO[F]) extends Spec1[F] with DistageMemoizeExample[F] {
 
   override protected def config: TestConfig = super
     .config.copy(
@@ -232,11 +228,7 @@
 final class DistageTestExampleZIO extends DistageTestExampleBase[Task]
 final class DistageTestExampleZIO2 extends DistageTestExampleBase[Task]
 
-<<<<<<< HEAD
-abstract class DistageSleepTest[F[_]: TagK: DefaultModule](implicit F: DIEffect[F]) extends Spec1[F] with DistageMemoizeExample[F] {
-=======
-abstract class DistageSleepTest[F[_]: TagK: DefaultModule](implicit F: QuasiIO[F]) extends DistageSpecScalatest[F] with DistageMemoizeExample[F] {
->>>>>>> 88d58927
+abstract class DistageSleepTest[F[_]: TagK: DefaultModule](implicit F: QuasiIO[F]) extends Spec1[F] with DistageMemoizeExample[F] {
   "distage test" should {
     "sleep" in {
       _: MockUserRepository[F] =>
@@ -275,11 +267,7 @@
 final class TaskDistageSleepTest08 extends DistageSleepTest[Task]
 final class TaskDistageSleepTest09 extends DistageSleepTest[Task]
 
-<<<<<<< HEAD
-abstract class OverloadingTest[F[_]: DIEffect: TagK: DefaultModule] extends Spec1[F] with DistageMemoizeExample[F] {
-=======
-abstract class OverloadingTest[F[_]: QuasiIO: TagK: DefaultModule] extends DistageSpecScalatest[F] with DistageMemoizeExample[F] {
->>>>>>> 88d58927
+abstract class OverloadingTest[F[_]: QuasiIO: TagK: DefaultModule] extends Spec1[F] with DistageMemoizeExample[F] {
   "test overloading of `in`" in {
     () =>
       // `in` with Unit return type is ok
@@ -300,11 +288,7 @@
 final class OverloadingTestTask extends OverloadingTest[Task]
 final class OverloadingTestIdentity extends OverloadingTest[Identity]
 
-<<<<<<< HEAD
-abstract class ActivationTest[F[_]: DIEffect: TagK: DefaultModule] extends Spec1[F] with DistageMemoizeExample[F] {
-=======
-abstract class ActivationTest[F[_]: QuasiIO: TagK: DefaultModule] extends DistageSpecScalatest[F] with DistageMemoizeExample[F] {
->>>>>>> 88d58927
+abstract class ActivationTest[F[_]: QuasiIO: TagK: DefaultModule] extends Spec1[F] with DistageMemoizeExample[F] {
   "resolve bindings for the same key via activation axis" in {
     activeComponent: ActiveComponent =>
       assert(activeComponent == TestActiveComponent)
@@ -315,11 +299,7 @@
 final class ActivationTestTask extends ActivationTest[Task]
 final class ActivationTestIdentity extends ActivationTest[Identity]
 
-<<<<<<< HEAD
-abstract class ForcedRootTest[F[_]: DIEffect: TagK: DefaultModule] extends Spec1[F] {
-=======
-abstract class ForcedRootTest[F[_]: QuasiIO: TagK: DefaultModule] extends DistageSpecScalatest[F] {
->>>>>>> 88d58927
+abstract class ForcedRootTest[F[_]: QuasiIO: TagK: DefaultModule] extends Spec1[F] {
   override protected def config: TestConfig = super
     .config.copy(
       moduleOverrides = new ModuleDef {
