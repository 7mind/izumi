--- conflicted
+++ resolved
@@ -39,18 +39,20 @@
 
   def suspendF[A](effAction: => F[A]): F[A] = flatMap(maybeSuspend(effAction))(identity)
   final def widen[A, B >: A](fa: F[A]): F[B] = fa.asInstanceOf[F[B]]
-<<<<<<< HEAD
-  final def suspendF[A](effAction: => F[A]): F[A] = flatMap(maybeSuspend(effAction))(identity)
-  final def traverse_[A](l: Iterable[A])(f: A => F[Unit]): F[Unit] = map(traverse(l)(f))(_ => ())
   final def traverse[A, B](l: Iterable[A])(f: A => F[B]): F[List[B]] = {
-=======
-  final def traverse_[A](l: Iterable[A])(f: A => F[Unit]): F[Unit] = {
->>>>>>> 63fd0e97
     // All reasonable effect types will be stack-safe (not heap-safe!) on left-associative
     // flatMaps so foldLeft is ok here. It also enables impure Identity to work correctly
     l.foldLeft(pure(List.empty[B])) {
       (acc, a) =>
         flatMap(acc)(list => map(f(a))(r => list ++ List(r)))
+    }
+  }
+  final def traverse_[A](l: Iterable[A])(f: A => F[Unit]): F[Unit] = { 
+    // All reasonable effect types will be stack-safe (not heap-safe!) on left-associative
+    // flatMaps so foldLeft is ok here. It also enables impure Identity to work correctly
+    l.foldLeft(unit) {
+      (acc, a) =>
+        flatMap(acc)(_ => f(a))
     }
   }
 }
