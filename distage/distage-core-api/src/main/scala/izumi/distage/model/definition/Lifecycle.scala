package izumi.distage.model.definition

import java.util.concurrent.atomic.AtomicReference
import java.util.concurrent.{ExecutorService, TimeUnit}

import cats.effect.Resource.{Allocate, Bind, Suspend}
import cats.effect.{ExitCase, Sync, concurrent}
import cats.{Applicative, ~>}
import izumi.distage.constructors.HasConstructor
import izumi.distage.model.Locator
import izumi.distage.model.definition.Lifecycle.{evalMapImpl, flatMapImpl, mapImpl, wrapAcquireImpl, wrapReleaseImpl}
<<<<<<< HEAD
import izumi.distage.model.effect.DIEffect.fromCats
import izumi.distage.model.effect.{DIApplicative, DIEffect}
=======
import izumi.distage.model.effect.{QuasiApplicative, QuasiIO}
>>>>>>> 6b53fbab
import izumi.distage.model.providers.Functoid
import izumi.functional.bio.{BIOApplicative, BIOApplicative3, BIOFunctor, BIOFunctor3, BIOLocal}
import izumi.fundamentals.orphans._
import izumi.fundamentals.platform.functional.Identity
import izumi.fundamentals.platform.language.Quirks._
import izumi.fundamentals.platform.language.{open, unused}
import izumi.reflect.{Tag, TagK, TagK3, TagMacro}
import zio.ZManaged.ReleaseMap
import zio._

import scala.annotation.tailrec
import scala.language.experimental.macros
import scala.language.implicitConversions
import scala.reflect.macros.blackbox

/**
  * `Lifecycle` is a class that describes the effectful allocation of a resource and its finalizer.
  * This can be used to represent expensive resources.
  *
  * Resources can be created using [[Lifecycle.make]]:
  *
  * {{{
  *   def open(file: File): Lifecycle[IO, BufferedReader] =
  *     Lifecycle.make(
  *       acquire = IO { new BufferedReader(new FileReader(file)) }
  *     )(release = reader => IO { reader.close() })
  * }}}
  *
  * Using inheritance from [[Lifecycle.Basic]]:
  *
  * {{{
  *   final class BufferedReaderResource(
  *     file: File
  *   ) extends Lifecycle.Basic[IO, BufferedReader] {
  *     def acquire: IO[BufferedReader] = IO { new BufferedReader(new FileReader(file)) }
  *     def release(reader: BufferedReader): IO[BufferedReader] = IO { reader.close() }
  *   }
  * }}}
  *
  * Using constructor-based inheritance from [[Lifecycle.Make]], [[Lifecycle.LiftF]], etc:
  *
  * {{{
  *   final class BufferedReaderResource(
  *     file: File
  *   ) extends Lifecycle.Make[IO, BufferedReader](
  *     acquire = IO { new BufferedReader(new FileReader(file)) },
  *     release = reader => IO { reader.close() },
  *   )
  * }}}
  *
  * Or by converting from an existing [[cats.effect.Resource]] or a [[zio.ZManaged]]:
  *   - Use [[Lifecycle.fromCats]], [[Lifecycle.SyntaxLifecycleCats#toCats]] to convert from and to a [[cats.effect.Resource]]
  *   - And [[Lifecycle.fromZIO]], [[Lifecycle.SyntaxLifecycleZIO#toZIO]] to convert from and to a [[zio.ZManaged]]
  *
  * Usage is done via [[Lifecycle.SyntaxUse#use use]]:
  *
  * {{{
  *   open(file1).use {
  *     reader1 =>
  *       open(file2).use {
  *         reader2 =>
  *           readFiles(reader1, reader2)
  *       }
  *   }
  * }}}
  *
  * Lifecycles can be combined into larger Lifecycles via [[Lifecycle#flatMap]] (and the associated for-comprehension syntax):
  *
  * {{{
  *  val res: Lifecycle[IO, (BufferedReader, BufferedReader)] = {
  *    for {
  *      reader1 <- open(file1)
  *      reader2 <- open(file2)
  *    } yield (reader1, reader2)
  *  }
  * }}}
  *
  * Nested resources are released in reverse order of acquisition. Outer resources are
  * released even if an inner use or release fails.
  *
  * `Lifecycle` can be used without an effect-type with [[Lifecycle.Simple]]
  * it can also mimic Java's initialization-after-construction with [[Lifecycle.Mutable]]
  *
  * Use Lifecycle's to specify lifecycles of objects injected into the object graph.
  *
  *  {{{
  *   import distage.{Lifecycle, ModuleDef, Injector}
  *   import cats.effect.IO
  *
  *   class DBConnection
  *   class MessageQueueConnection
  *
  *   val dbResource = Lifecycle.make(IO { println("Connecting to DB!"); new DBConnection })(_ => IO(println("Disconnecting DB")))
  *   val mqResource = Lifecycle.make(IO { println("Connecting to Message Queue!"); new MessageQueueConnection })(_ => IO(println("Disconnecting Message Queue")))
  *
  *   class MyApp(db: DBConnection, mq: MessageQueueConnection) {
  *     val run = IO(println("Hello World!"))
  *   }
  *
  *   val module = new ModuleDef {
  *     make[DBConnection].fromResource(dbResource)
  *     make[MessageQueueConnection].fromResource(mqResource)
  *     make[MyApp]
  *   }
  *
  *   Injector[IO]()
  *     .produceGet[MyApp](module)
  *     .use(_.run())
  *     .unsafeRunSync()
  * }}}
  *
  * Will produce the following output:
  *
  * {{{
  *   Connecting to DB!
  *   Connecting to Message Queue!
  *   Hello World!
  *   Disconnecting Message Queue
  *   Disconnecting DB
  * }}}
  *
  * The lifecycle of the entire object graph is itself expressed with `Lifecycle`,
  * you can control it by controlling the scope of `.use` or by manually invoking
  * [[Lifecycle#acquire]] and [[Lifecycle#release]].
  *
  * == Inheritance helpers ==
  *
  * The following helpers allow defining `Lifecycle` sub-classes using expression-like syntax:
  *
  * - [[Lifecycle.Of]]
  *
  * - [[Lifecycle.OfInner]]
  *
  * - [[Lifecycle.OfCats]]
  *
  * - [[Lifecycle.OfZIO]]
  *
  * - [[Lifecycle.LiftF]]
  *
  * - [[Lifecycle.Make]]
  *
  * - [[Lifecycle.Make_]]
  *
  * - [[Lifecycle.MakePair]]
  *
  * - [[Lifecycle.FromAutoCloseable]]
  *
  * - [[Lifecycle.SelfOf]]
  *
  * - [[Lifecycle.MutableOf]]
  *
  * The main reason to employ them is to workaround a limitation in Scala 2's eta-expansion whereby when converting a method to a function value,
  * Scala would always try to fulfill implicit parameters eagerly instead of making them parameters in the function value,
  * this limitation makes it harder to inject implicits using `distage`.
  *
  * However, if instead of eta-expanding manually as in `make[A].fromResource(A.resource[F] _)`,
  * you use `distage`'s type-based constructor syntax: `make[A].fromResource[A.Resource[F]]`,
  * this limitation is lifted, injecting the implicit parameters of class `A.Resource` from
  * the object graph instead of summoning them in-place.
  *
  * Therefore you can convert an expression based resource-constructor such as:
  *
  * {{{
  *   import distage.Lifecycle, cats.Monad
  *
  *   class A
  *   object A {
  *     def resource[F[_]](implicit F: Monad[F]): Lifecycle[F, A] = Lifecycle.pure(new A)
  *   }
  * }}}
  *
  * Into class-based form:
  *
  * {{{
  *   import distage.Lifecycle, cats.Monad
  *
  *   class A
  *   object A {
  *     final class Resource[F[_]](implicit F: Monad[F])
  *       extends Lifecycle.Of(
  *         Lifecycle.pure(new A)
  *       )
  *   }
  * }}}
  *
  * And inject successfully using `make[A].fromResource[A.Resource[F]]` syntax of [[izumi.distage.model.definition.dsl.ModuleDefDSL]].
  *
  * The following helpers ease defining `Lifecycle` sub-classes using traditional inheritance where `acquire`/`release` parts are defined as methods:
  *
  * - [[Lifecycle.Basic]]
  *
  * - [[Lifecycle.Simple]]
  *
  * - [[Lifecycle.Mutable]]
  *
  * - [[Lifecycle.MutableNoClose]]
  *
  * - [[Lifecycle.Self]]
  *
  * - [[Lifecycle.SelfNoClose]]
  *
  * - [[Lifecycle.NoClose]]
  *
  * @see [[izumi.distage.model.definition.dsl.ModuleDefDSL.MakeDSLBase#fromResource ModuleDef.fromResource]]
  * @see [[https://typelevel.org/cats-effect/datatypes/resource.html cats.effect.Resource]]
  * @see [[https://zio.dev/docs/datatypes/datatypes_managed zio.ZManaged]]
  */
trait Lifecycle[+F[_], +OuterResource] {
  type InnerResource

  /**
    * The action in `F` used to acquire the resource.
    *
    * Note: the `acquire` action is performed *uninterruptibly*,
    * when `F` is an effect type that supports interruption/cancellation.
    */
  def acquire: F[InnerResource]

  /**
    * The action in `F` used to release, close or deallocate the resource
    * after it has been acquired and used through [[Lifecycle.SyntaxUse#use]].
    *
    * Note: the `release` action is performed *uninterruptibly*,
    * when `F` is an effect type that supports interruption/cancellation.
    */
  def release(resource: InnerResource): F[Unit]

  /**
    * Either an action in `F` or a pure function used to
    * extract the `OuterResource` from the `InnerResource`
    *
    * The effect in the `Left` branch will be performed *interruptibly*,
    * it is not afforded the same kind of safety as `acquire` and `release` actions
    * when `F` is an effect type that supports interruption/cancellation.
    *
    * When `F` is `Identity`, it doesn't matter whether the output is a `Left` or `Right` branch.
    *
    * When consuming the output of `extract` you can use `_.fold(identity, F.pure)` to convert the `Either` to `F[B]`
    *
    * @see [[Lifecycle.Basic]] `extract` doesn't have to be defined when inheriting from `Lifecycle.Basic`
    */
  def extract[B >: OuterResource](resource: InnerResource): Either[F[B], B]

  final def map[G[x] >: F[x]: QuasiApplicative, B](f: OuterResource => B): Lifecycle[G, B] = mapImpl[G, OuterResource, B](this)(f)
  final def flatMap[G[x] >: F[x]: QuasiIO, B](f: OuterResource => Lifecycle[G, B]): Lifecycle[G, B] = flatMapImpl[G, OuterResource, B](this)(f)
  final def evalMap[G[x] >: F[x]: QuasiIO, B](f: OuterResource => G[B]): Lifecycle[G, B] = evalMapImpl[G, OuterResource, B](this)(f)
  final def evalTap[G[x] >: F[x]: QuasiIO](f: OuterResource => G[Unit]): Lifecycle[G, OuterResource] =
    evalMap[G, OuterResource](a => QuasiIO[G].map(f(a))(_ => a))

  /** Wrap acquire action of this resource in another effect, e.g. for logging purposes */
  final def wrapAcquire[G[x] >: F[x]](f: (=> G[InnerResource]) => G[InnerResource]): Lifecycle[G, OuterResource] =
    wrapAcquireImpl[G, OuterResource](this: this.type)(f)

  /** Wrap release action of this resource in another effect, e.g. for logging purposes */
  final def wrapRelease[G[x] >: F[x]](f: (InnerResource => G[Unit], InnerResource) => G[Unit]): Lifecycle[G, OuterResource] =
    wrapReleaseImpl[G, OuterResource](this: this.type)(f)

  final def beforeAcquire[G[x] >: F[x]: QuasiApplicative](f: => G[Unit]): Lifecycle[G, OuterResource] =
    wrapAcquire[G](acquire => QuasiApplicative[G].map2(f, acquire)((_, res) => res))
  final def beforeRelease[G[x] >: F[x]: QuasiApplicative](f: InnerResource => G[Unit]): Lifecycle[G, OuterResource] =
    wrapRelease[G]((release, res) => QuasiApplicative[G].map2(f(res), release(res))((_, _) => ()))

  final def void[G[x] >: F[x]: QuasiApplicative]: Lifecycle[G, Unit] = map[G, Unit](_ => ())

  @inline final def widen[B >: OuterResource]: Lifecycle[F, B] = this
  @inline final def widenF[G[x] >: F[x]]: Lifecycle[G, OuterResource] = this
}

object Lifecycle extends LifecycleIzumiInstances with LifecycleCatsInstances {

  /**
    * A sub-trait of [[izumi.distage.model.definition.Lifecycle]] suitable for less-complex resource definitions via inheritance
    * that do not require overriding [[izumi.distage.model.definition.Lifecycle#InnerResource]].
    *
    * {{{
    *   final class BufferedReaderResource(
    *     file: File
    *   ) extends Lifecycle.Basic[IO, BufferedReader] {
    *     def acquire: IO[BufferedReader] = IO { new BufferedReader(new FileReader(file)) }
    *     def release(reader: BufferedReader): IO[BufferedReader] = IO { reader.close() }
    *   }
    * }}}
    */
  trait Basic[+F[_], A] extends Lifecycle[F, A] {
    def acquire: F[A]
    def release(resource: A): F[Unit]

    override final def extract[B >: A](resource: A): Right[Nothing, A] = Right(resource)
    override final type InnerResource = A
  }

  import cats.effect.Resource

  implicit final class SyntaxUse[F[_], +A](private val resource: Lifecycle[F, A]) extends AnyVal {
    def use[B](use: A => F[B])(implicit F: QuasiIO[F]): F[B] = {
      F.bracket(acquire = resource.acquire)(release = resource.release)(
        use = a =>
          F.suspendF(resource.extract(a) match {
            case Left(effect) => F.flatMap(effect)(use)
            case Right(value) => use(value)
          })
      )
    }
  }

  implicit final class SyntaxUseEffect[F[_], A](private val resource: Lifecycle[F, F[A]]) extends AnyVal {
    def useEffect(implicit F: QuasiIO[F]): F[A] =
      resource.use(identity)
  }

  implicit final class SyntaxLocatorRun[F[_]](private val resource: Lifecycle[F, Locator]) extends AnyVal {
    def run[B](function: Functoid[F[B]])(implicit F: QuasiIO[F]): F[B] =
      resource.use(_.run(function))
  }

  def make[F[_], A](acquire: => F[A])(release: A => F[Unit]): Lifecycle[F, A] = {
    @inline def a = acquire; @inline def r = release
    new Lifecycle.Basic[F, A] {
      override def acquire: F[A] = a
      override def release(resource: A): F[Unit] = r(resource)
    }
  }

  def make_[F[_], A](acquire: => F[A])(release: => F[Unit]): Lifecycle[F, A] = {
    make(acquire)(_ => release)
  }

  def makeSimple[A](acquire: => A)(release: A => Unit): Lifecycle[Identity, A] = {
    make[Identity, A](acquire)(release)
  }

  def makePair[F[_], A](allocate: F[(A, F[Unit])]): Lifecycle[F, A] = {
    new Lifecycle.FromPair[F, A] {
      override def acquire: F[(A, F[Unit])] = allocate
    }
  }

  /** @param effect is performed interruptibly, unlike in [[make]] */
  def liftF[F[_], A](effect: => F[A])(implicit F: QuasiApplicative[F]): Lifecycle[F, A] = {
    new Lifecycle.LiftF(effect)
  }

  /** @param effect is performed interruptibly, unlike in [[make]] */
  def suspend[F[_]: QuasiIO, A](effect: => F[Lifecycle[F, A]]): Lifecycle[F, A] = {
    liftF(effect).flatten
  }

  def fromAutoCloseable[F[_], A <: AutoCloseable](acquire: => F[A])(implicit F: QuasiIO[F]): Lifecycle[F, A] = {
    make(acquire)(a => F.maybeSuspend(a.close()))
  }
  def fromAutoCloseable[A <: AutoCloseable](acquire: => A): Lifecycle[Identity, A] = {
    makeSimple(acquire)(_.close)
  }

  def fromExecutorService[F[_], A <: ExecutorService](acquire: => F[A])(implicit F: QuasiIO[F]): Lifecycle[F, A] = {
    make(acquire) {
      es =>
        F.maybeSuspend {
          if (!(es.isShutdown || es.isTerminated)) {
            es.shutdown()
            if (!es.awaitTermination(1, TimeUnit.SECONDS)) {
              es.shutdownNow().discard()
            }
          }
        }
    }
  }
  def fromExecutorService[A <: ExecutorService](acquire: => A): Lifecycle[Identity, A] = {
    fromExecutorService[Identity, A](acquire)
  }

  def pure[F[_], A](a: A)(implicit F: QuasiApplicative[F]): Lifecycle[F, A] = {
    Lifecycle.liftF(F.pure(a))
  }

  def unit[F[_]](implicit F: QuasiApplicative[F]): Lifecycle[F, Unit] = {
    Lifecycle.liftF(F.unit)
  }

  /** Convert [[cats.effect.Resource]] to [[Lifecycle]] */
  def fromCats[F[_], A](resource: Resource[F, A])(implicit F: Sync[F]): Lifecycle.FromCats[F, A] = {
    new FromCats[F, A] {
      override def acquire: F[concurrent.Ref[F, List[ExitCase[Throwable] => F[Unit]]]] = {
        concurrent.Ref.of[F, List[ExitCase[Throwable] => F[Unit]]](Nil)(F)
      }

      override def release(finalizersRef: concurrent.Ref[F, List[ExitCase[Throwable] => F[Unit]]]): F[Unit] = {
        releaseExit(finalizersRef, ExitCase.Completed)
      }

      override def extract[B >: A](finalizersRef: concurrent.Ref[F, List[ExitCase[Throwable] => F[Unit]]]): Left[F[B], Nothing] = {
        Left(F.widen(allocatedTo(finalizersRef)))
      }

      // FIXME: `Lifecycle.release` should have an `exit` parameter
      private[this] def releaseExit(finalizersRef: concurrent.Ref[F, List[ExitCase[Throwable] => F[Unit]]], exitCase: ExitCase[Throwable]): F[Unit] = {
        F.flatMap(finalizersRef.get)(cats.instances.list.catsStdInstancesForList.traverse_(_)(_.apply(exitCase)))
      }

      // Copy of [[cats.effect.Resource#allocated]] but inserts finalizers mutably into a list as soon as they're available.
      // This is required to _preserve interruptible sections_ in `Resource` that `allocated` does not preserve naturally,
      // or rather, that it doesn't preserve in absence of a `.continual` operation.
      // That is, because code like `resource.allocated.flatMap(_ => ...)` is unsafe because `.flatMap` may be interrupted,
      // dropping the finalizers on the floor and leaking all the resources.
      private[this] def allocatedTo(
        finalizers: concurrent.Ref[F, List[ExitCase[Throwable] => F[Unit]]]
      ): F[A] = {

        // Indirection for calling `loop` needed because `loop` must be @tailrec
        def continue(current: Resource[F, Any], stack: List[Any => Resource[F, Any]]): F[Any] =
          loop(current, stack)

        // Interpreter that knows how to evaluate a Resource data structure;
        // Maintains its own stack for dealing with Bind chains
        @tailrec def loop(current: Resource[F, Any], stack: List[Any => Resource[F, Any]]): F[Any] =
          current match {
            case a: Allocate[F, Any] =>
              F.bracketCase(F.flatMap(a.resource) {
                case (a, rel) => F.as(finalizers.update(rel :: _), a)
              }) {
                a =>
                  stack match {
                    case Nil =>
                      F.pure(a)
                    case l =>
                      continue(l.head(a), l.tail)
                  }
              } {
                case (_, ExitCase.Completed) =>
                  F.unit
                case (_, exitCase) =>
                  releaseExit(finalizers, exitCase)
              }
            case b: Bind[F, _, Any] =>
              loop(b.source, b.fs.asInstanceOf[Any => Resource[F, Any]] :: stack)
            case s: Suspend[F, Any] =>
              F.flatMap(s.resource)(continue(_, stack))
          }

        F.map(loop(resource, Nil))(_.asInstanceOf[A])
      }
    }
  }

  /** Convert [[zio.ZManaged]] to [[Lifecycle]] */
  def fromZIO[R, E, A](managed: ZManaged[R, E, A]): Lifecycle.FromZIO[R, E, A] = {
    new FromZIO[R, E, A] {
      override def extract[B >: A](releaseMap: ReleaseMap): Left[ZIO[R, E, A], Nothing] =
        Left(managed.zio.provideSome[R](_ -> releaseMap).map(_._2))
    }
  }

  implicit final class SyntaxLifecycleCats[+F[_], +A](private val resource: Lifecycle[F, A]) extends AnyVal {
    /** Convert [[Lifecycle]] to [[cats.effect.Resource]] */
    def toCats[G[x] >: F[x]: Applicative]: Resource[G, A] = {
      Resource
        .make[G, resource.InnerResource](resource.acquire)(resource.release)
        .evalMap[G, A](resource.extract(_).fold(identity, Applicative[G].pure))
    }

    def mapK[G[x] >: F[x], H[_]](f: G ~> H): Lifecycle[H, A] = {
      new Lifecycle[H, A] {
        override type InnerResource = resource.InnerResource
        override def acquire: H[InnerResource] = f(resource.acquire)
        override def release(res: InnerResource): H[Unit] = f(resource.release(res))
        override def extract[B >: A](res: InnerResource): Either[H[B], B] = resource.extract(res).left.map {
          fa: F[A] => f(fa.asInstanceOf[G[B]])
        }
      }
    }
  }

  implicit final class SyntaxLifecycleZIO[-R, +E, +A](private val resource: Lifecycle[ZIO[R, E, ?], A]) extends AnyVal {
    /** Convert [[Lifecycle]] to [[zio.ZManaged]] */
    def toZIO: ZManaged[R, E, A] = {
      ZManaged.makeReserve(
        resource
          .acquire.map(
            r =>
              Reservation(
                ZIO.effectSuspendTotal(resource.extract(r).fold(identity, ZIO.succeed(_))),
                _ =>
                  resource.release(r).orDieWith {
                    case e: Throwable => e
                    case any: Any => new RuntimeException(s"Lifecycle finalizer: $any")
                  },
              )
          )
      )
    }
  }

  implicit final class SyntaxLifecycleIdentity[+A](private val resource: Lifecycle[Identity, A]) extends AnyVal {
    def toEffect[F[_]: QuasiIO]: Lifecycle[F, A] = {
      new Lifecycle[F, A] {
        override type InnerResource = resource.InnerResource
        override def acquire: F[InnerResource] = QuasiIO[F].maybeSuspend(resource.acquire)
        override def release(res: InnerResource): F[Unit] = QuasiIO[F].maybeSuspend(resource.release(res))
        override def extract[B >: A](res: InnerResource): Either[F[B], B] = Right(resource.extract(res).merge)
      }
    }
  }

  implicit final class SyntaxFlatten[F[_], +A](private val resource: Lifecycle[F, Lifecycle[F, A]]) extends AnyVal {
    def flatten(implicit F: QuasiIO[F]): Lifecycle[F, A] = resource.flatMap(identity)
  }

  implicit final class SyntaxUnsafeGet[F[_], A](private val resource: Lifecycle[F, A]) extends AnyVal {
    /** Unsafely acquire the resource and throw away the finalizer,
      * this will leak the resource and cause it to never be cleaned up.
      *
      * This function only makes sense in code examples or at top-level,
      * please use [[SyntaxUse#use]] instead!
      */
    def unsafeGet()(implicit F: QuasiIO[F]): F[A] = {
      F.flatMap(resource.acquire)(resource.extract(_).fold(identity, F.pure))
    }
  }

  /**
    * Class-based proxy over a [[Lifecycle]] value
    *
    * {{{
    *   class IntRes extends Lifecycle.Of(Lifecycle.pure(1000))
    * }}}
    *
    * For binding resource values using class syntax in [[ModuleDef]]:
    *
    * {{{
    *   val module = new ModuleDef {
    *     make[Int].fromResource[IntRes]
    *   }
    * }}}
    *
    * Note: when the expression passed to [[Lifecycle.Of]] defines many local methods
    *       it can hit a Scalac bug https://github.com/scala/bug/issues/11969
    *       and fail to compile, in that case you may switch to [[Lifecycle.OfInner]]
    */
  @open class Of[+F[_], +A] private[this] (inner0: () => Lifecycle[F, A], @unused dummy: Boolean = false) extends Lifecycle.OfInner[F, A] {
    def this(inner: => Lifecycle[F, A]) = this(() => inner)

    override val lifecycle: Lifecycle[F, A] = inner0()
  }

  /**
    * Class-based proxy over a [[cats.effect.Resource]] value
    *
    * {{{
    *   class IntRes extends Lifecycle.OfCats(Resource.pure(1000))
    * }}}
    *
    * For binding resource values using class syntax in [[ModuleDef]]:
    *
    * {{{
    *   val module = new ModuleDef {
    *     make[Int].fromResource[IntRes]
    *   }
    * }}}
    */
  @open class OfCats[F[_]: Sync, A](inner: => Resource[F, A]) extends Lifecycle.Of[F, A](fromCats(inner))

  /**
    * Class-based proxy over a [[zio.ZManaged]] value
    *
    * {{{
    *   class IntRes extends Lifecycle.OfZIO(Managed.succeed(1000))
    * }}}
    *
    * For binding resource values using class syntax in [[ModuleDef]]:
    *
    * {{{
    *   val module = new ModuleDef {
    *     make[Int].fromResource[IntRes]
    *   }
    * }}}
    */
  @open class OfZIO[-R, +E, +A](inner: => ZManaged[R, E, A]) extends Lifecycle.Of[ZIO[R, E, ?], A](fromZIO(inner))

  /**
    * Class-based variant of [[make]]:
    *
    * {{{
    *   class IntRes extends Lifecycle.Make(
    *     acquire = IO(1000)
    *   )(release = _ => IO.unit)
    * }}}
    *
    * For binding resources using class syntax in [[ModuleDef]]:
    *
    * {{{
    *   val module = new ModuleDef {
    *     make[Int].fromResource[IntRes]
    *   }
    * }}}
    */
  @open class Make[+F[_], A] private[this] (acquire0: () => F[A])(release0: A => F[Unit], @unused dummy: Boolean = false) extends Lifecycle.Basic[F, A] {
    def this(acquire: => F[A])(release: A => F[Unit]) = this(() => acquire)(release)

    override final def acquire: F[A] = acquire0()
    override final def release(resource: A): F[Unit] = release0(resource)
  }

  /**
    * Class-based variant of [[make_]]:
    *
    * {{{
    *   class IntRes extends Lifecycle.Make_(IO(1000))(IO.unit)
    * }}}
    *
    * For binding resources using class syntax in [[ModuleDef]]:
    *
    * {{{
    *   val module = new ModuleDef {
    *     make[Int].fromResource[IntRes]
    *   }
    * }}}
    */
  @open class Make_[+F[_], A](acquire: => F[A])(release: => F[Unit]) extends Make[F, A](acquire)(_ => release)

  /**
    * Class-based variant of [[makePair]]:
    *
    * {{{
    *   class IntRes extends Lifecycle.MakePair(IO(1000 -> IO.unit))
    * }}}
    *
    * For binding resources using class syntax in [[ModuleDef]]:
    *
    * {{{
    *   val module = new ModuleDef {
    *     make[Int].fromResource[IntRes]
    *   }
    * }}}
    */
  @open class MakePair[F[_], A] private[this] (acquire0: () => F[(A, F[Unit])], @unused dummy: Boolean = false) extends FromPair[F, A] {
    def this(acquire: => F[(A, F[Unit])]) = this(() => acquire)

    override final def acquire: F[(A, F[Unit])] = acquire0()
  }

  /**
    * Class-based variant of [[liftF]]:
    *
    * {{{
    *   class IntRes extends Lifecycle.LiftF(acquire = IO(1000))
    * }}}
    *
    * For binding resources using class syntax in [[ModuleDef]]:
    *
    * {{{
    *   val module = new ModuleDef {
    *     make[Int].fromResource[IntRes]
    *   }
    * }}}
    *
    * Note: `acquire` is performed interruptibly, unlike in [[Make]]
    */
  @open class LiftF[+F[_]: QuasiApplicative, A] private[this] (acquire0: () => F[A], @unused dummy: Boolean = false) extends NoCloseBase[F, A] {
    def this(acquire: => F[A]) = this(() => acquire)

    override final type InnerResource = Unit
    override final def acquire: F[Unit] = QuasiApplicative[F].unit
    override final def extract[B >: A](resource: Unit): Left[F[B], Nothing] = Left(QuasiApplicative[F].widen(acquire0()))
  }

  /**
    * Class-based variant of [[fromAutoCloseable]]:
    *
    * {{{
    *   class FileOutputRes extends Lifecycle.FromAutoCloseable(
    *     acquire = IO(new FileOutputStream("abc"))
    *   )
    * }}}
    *
    * For binding resources using class syntax in [[ModuleDef]]:
    *
    * {{{
    *   val module = new ModuleDef {
    *     make[Int].fromResource[IntRes]
    *   }
    * }}}
    */
  @open class FromAutoCloseable[+F[_]: QuasiIO, +A <: AutoCloseable](acquire: => F[A]) extends Lifecycle.Of(Lifecycle.fromAutoCloseable(acquire))

  /**
    * Trait-based proxy over a [[Lifecycle]] value
    *
    * {{{
    *   class IntRes extends Lifecycle.OfInner[IO, Int] {
    *     override val lifecycle: Lifecycle[IO, Int] = Lifecycle.pure(1000)
    *   }
    * }}}
    *
    * For binding resource values using class syntax in [[ModuleDef]]:
    *
    * {{{
    *   val module = new ModuleDef {
    *     make[Int].fromResource[IntRes]
    *   }
    * }}}
    *
    * NOTE: This class may be used instead of [[Lifecycle.Of]] to
    * workaround scalac bug https://github.com/scala/bug/issues/11969
    * when defining local methods
    */
  trait OfInner[+F[_], +A] extends Lifecycle[F, A] {
    val lifecycle: Lifecycle[F, A]

    override final type InnerResource = lifecycle.InnerResource
    override final def acquire: F[lifecycle.InnerResource] = lifecycle.acquire
    override final def release(resource: lifecycle.InnerResource): F[Unit] = lifecycle.release(resource)
    override final def extract[B >: A](resource: lifecycle.InnerResource): Either[F[B], B] = lifecycle.extract(resource)
  }

  trait Simple[A] extends Lifecycle.Basic[Identity, A]

  trait Mutable[+A] extends Lifecycle.Self[Identity, A] { this: A => }

  trait Self[+F[_], +A] extends Lifecycle[F, A] { this: A =>
    def release: F[Unit]

    override final type InnerResource = Unit
    override final def release(resource: Unit): F[Unit] = release
    override final def extract[B >: A](resource: InnerResource): Right[Nothing, A] = Right(this)
  }

  trait MutableOf[+A] extends Lifecycle.SelfOf[Identity, A] { this: A => }

  trait SelfOf[+F[_], +A] extends Lifecycle[F, A] { this: A =>
    val inner: Lifecycle[F, Unit]

    override final type InnerResource = inner.InnerResource
    override final def acquire: F[inner.InnerResource] = inner.acquire
    override final def release(resource: inner.InnerResource): F[Unit] = inner.release(resource)
    override final def extract[B >: A](resource: InnerResource): Right[Nothing, A] = Right(this)
  }

  trait MutableNoClose[+A] extends Lifecycle.SelfNoClose[Identity, A] { this: A => }

  abstract class SelfNoClose[+F[_]: QuasiApplicative, +A] extends Lifecycle.NoCloseBase[F, A] { this: A =>
    override type InnerResource = Unit
    override final def extract[B >: A](resource: InnerResource): Right[Nothing, A] = Right(this)
  }

  abstract class NoClose[+F[_]: QuasiApplicative, A] extends Lifecycle.NoCloseBase[F, A] with Lifecycle.Basic[F, A]

  trait FromPair[F[_], A] extends Lifecycle[F, A] {
    override final type InnerResource = (A, F[Unit])
    override final def release(resource: (A, F[Unit])): F[Unit] = resource._2
    override final def extract[B >: A](resource: (A, F[Unit])): Right[Nothing, A] = Right(resource._1)
  }

  trait FromCats[F[_], A] extends Lifecycle[F, A] {
    override final type InnerResource = concurrent.Ref[F, List[ExitCase[Throwable] => F[Unit]]]
  }

  trait FromZIO[R, E, A] extends Lifecycle[ZIO[R, E, ?], A] {
    override final type InnerResource = ReleaseMap
    override final def acquire: ZIO[R, E, ReleaseMap] = ReleaseMap.make
    override final def release(releaseMap: ReleaseMap): ZIO[R, Nothing, Unit] = releaseMap.releaseAll(zio.Exit.succeed(()), zio.ExecutionStrategy.Sequential).unit
  }

  abstract class NoCloseBase[+F[_]: QuasiApplicative, +A] extends Lifecycle[F, A] {
    override final def release(resource: InnerResource): F[Unit] = QuasiApplicative[F].unit
  }

  /**
    * Allows you to bind [[cats.effect.Resource]]-based constructors in `ModuleDef`:
    *
    * Example:
    * {{{
    *   import cats.effect._
    *
    *   val catsResource = Resource.liftF(IO(5))
    *
    *   val module = new distage.ModuleDef {
    *
    *     make[Int].fromResource(catsResource)
    *
    *     addImplicit[Sync[IO]]
    *   }
    * }}}
    *
    * NOTE: binding a cats Resource[F, A] will add a
    *       dependency on `Sync[F]` for
    *       your corresponding `F` type
    */
  implicit final def providerFromCats[F[_]: TagK, A](
    resource: => Resource[F, A]
  )(implicit tag: Tag[Lifecycle.FromCats[F, A]]
  ): Functoid[Lifecycle.FromCats[F, A]] = {
    Functoid.identity[Sync[F]].map {
      implicit bracket: Sync[F] =>
        fromCats(resource)
    }
  }

  /**
    * Allows you to bind [[zio.ZManaged]]-based constructors in `ModuleDef`:
    */
  implicit final def providerFromZIO[R, E, A](
    managed: => ZManaged[R, E, A]
  )(implicit tag: Tag[Lifecycle.FromZIO[R, E, A]]
  ): Functoid[Lifecycle.FromZIO[R, E, A]] = {
    Functoid.lift(fromZIO(managed))
  }

  /**
    * Allows you to bind [[zio.ZManaged]]-based constructors in `ModuleDef`:
    */
  // workaround for inference issues with `E=Nothing`, scalac error: Couldn't find Tag[FromZIO[Any, E, Clock]] when binding ZManaged[Any, Nothing, Clock]
  implicit final def providerFromZIONothing[R, A](
    managed: => ZManaged[R, Nothing, A]
  )(implicit tag: Tag[Lifecycle.FromZIO[R, Nothing, A]]
  ): Functoid[Lifecycle.FromZIO[R, Nothing, A]] = {
    Functoid.lift(fromZIO(managed))
  }

  /**
    * Allows you to bind [[zio.ZLayer]]-based constructors in `ModuleDef`:
    */
  implicit final def providerFromZLayerHas1[R, E, A: Tag](
    layer: => ZLayer[R, E, Has[A]]
  )(implicit tag: Tag[Lifecycle.FromZIO[R, E, A]]
  ): Functoid[Lifecycle.FromZIO[R, E, A]] = {
    Functoid.lift(fromZIO(layer.build.map(_.get)))
  }

  /**
    * Allows you to bind [[zio.ZLayer]]-based constructors in `ModuleDef`:
    */
  // workaround for inference issues with `E=Nothing`, scalac error: Couldn't find Tag[FromZIO[Any, E, Clock]] when binding ZManaged[Any, Nothing, Clock]
  implicit final def providerFromZLayerNothingHas1[R, A: Tag](
    layer: => ZLayer[R, Nothing, Has[A]]
  )(implicit tag: Tag[Lifecycle.FromZIO[R, Nothing, A]]
  ): Functoid[Lifecycle.FromZIO[R, Nothing, A]] = {
    Functoid.lift(fromZIO(layer.build.map(_.get)))
  }

  /** Support binding various FP libraries' Resource types in `.fromResource` */
  trait AdaptProvider[A] {
    type Out
    def apply(a: Functoid[A])(implicit tag: ResourceTag[Out]): Functoid[Out]
  }
  object AdaptProvider {
    type Aux[A, B] = AdaptProvider[A] { type Out = B }

    /**
      * Allows you to bind [[cats.effect.Resource]]-based constructor functions in `ModuleDef`:
      *
      * Example:
      * {{{
      *   import cats.effect._
      *   import doobie.hikari._
      *
      *   final case class JdbcConfig(driverClassName: String, url: String, user: String, pass: String)
      *
      *   val module = new distage.ModuleDef {
      *
      *     make[ExecutionContext].from(scala.concurrent.ExecutionContext.global)
      *
      *     make[JdbcConfig].from {
      *       conf: JdbcConfig @ConfPath("jdbc") => conf
      *     }
      *
      *     make[HikariTransactor[IO]].fromResource {
      *       (ec: ExecutionContext, jdbc: JdbcConfig) =>
      *         implicit val contextShift: ContextShift[IO] = IO.contextShift(ec)
      *
      *         HikariTransactor.newHikariTransactor[IO](jdbc.driverClassName, jdbc.url, jdbc.user, jdbc.pass, ec, ec)
      *     }
      *
      *     addImplicit[Sync[IO]]
      *   }
      * }}}
      *
      * NOTE: binding a cats Resource[F, A] will add a
      * dependency on `Sync[F]` for
      * your corresponding `F` type
      */
    implicit final def providerFromCatsProvider[F[_], A]: AdaptProvider.Aux[Resource[F, A], Lifecycle.FromCats[F, A]] = {
      new AdaptProvider[Resource[F, A]] {
        type Out = Lifecycle.FromCats[F, A]

        override def apply(a: Functoid[Resource[F, A]])(implicit tag: ResourceTag[Lifecycle.FromCats[F, A]]): Functoid[Lifecycle.FromCats[F, A]] = {
          import tag.tagFull
          implicit val tagF: TagK[F] = tag.tagK.asInstanceOf[TagK[F]]; val _ = tagF

          a.zip(Functoid.identity[Sync[F]])
            .map { case (resource, sync) => fromCats(resource)(sync) }
        }
      }
    }

    /**
      * Allows you to bind [[zio.ZManaged]]-based constructor functions in `ModuleDef`:
      */
    implicit final def providerFromZIOProvider[R, E, A]: AdaptProvider.Aux[ZManaged[R, E, A], Lifecycle.FromZIO[R, E, A]] = {
      new AdaptProvider[ZManaged[R, E, A]] {
        type Out = Lifecycle.FromZIO[R, E, A]

        override def apply(a: Functoid[ZManaged[R, E, A]])(implicit tag: ResourceTag[Lifecycle.FromZIO[R, E, A]]): Functoid[Lifecycle.FromZIO[R, E, A]] = {
          import tag.tagFull
          a.map(fromZIO)
        }
      }
    }

    /**
      * Allows you to bind [[zio.ZManaged]]-based constructor functions in `ModuleDef`:
      */
    implicit final def providerFromZLayerProvider[R, E, A: Tag]: AdaptProvider.Aux[ZLayer[R, E, Has[A]], Lifecycle.FromZIO[R, E, A]] = {
      new AdaptProvider[ZLayer[R, E, Has[A]]] {
        type Out = Lifecycle.FromZIO[R, E, A]

        override def apply(a: Functoid[ZLayer[R, E, Has[A]]])(implicit tag: ResourceTag[Lifecycle.FromZIO[R, E, A]]): Functoid[Lifecycle.FromZIO[R, E, A]] = {
          import tag.tagFull
          a.map(layer => fromZIO(layer.map(_.get).build))
        }
      }
    }

  }

  @inline
  private final def mapImpl[F[_], A, B](self: Lifecycle[F, A])(f: A => B)(implicit F: QuasiApplicative[F]): Lifecycle[F, B] = {
    new Lifecycle[F, B] {
      type InnerResource = self.InnerResource
      override def acquire: F[InnerResource] = self.acquire
      override def release(resource: InnerResource): F[Unit] = self.release(resource)
      override def extract[C >: B](resource: InnerResource): Either[F[C], C] =
        self.extract(resource) match {
          case Left(effect) => Left(F.map(effect)(f))
          case Right(value) => Right(f(value))
        }
    }
  }

  @inline
  private final def flatMapImpl[F[_], A, B](self: Lifecycle[F, A])(f: A => Lifecycle[F, B])(implicit F: QuasiIO[F]): Lifecycle[F, B] = {
    import QuasiIO.syntax._
    new Lifecycle[F, B] {
      override type InnerResource = AtomicReference[List[() => F[Unit]]]

      private[this] def bracketAppendFinalizer[a, b](finalizers: InnerResource)(lifecycle: Lifecycle[F, a])(use: lifecycle.InnerResource => F[b]): F[b] = {
        F.bracket(
          acquire = lifecycle.acquire.flatMap {
            a =>
              F.maybeSuspend {
                // can't use `.updateAndGet` because of Scala.js
                var oldValue = finalizers.get()
                while (!finalizers.compareAndSet(oldValue, (() => lifecycle.release(a)) :: oldValue)) {
                  oldValue = finalizers.get()
                }
                a
              }
          }
        )(release = _ => F.unit)(
          use = use
        )
      }

      override def acquire: F[InnerResource] = {
        F.maybeSuspend(new AtomicReference(Nil))
      }
      override def release(finalizers: InnerResource): F[Unit] = {
        F.suspendF(F.traverse_(finalizers.get())(_.apply()))
      }
      override def extract[C >: B](finalizers: InnerResource): Either[F[C], C] = Left {
        bracketAppendFinalizer(finalizers)(self) {
          inner1: self.InnerResource =>
            F.suspendF {
              self.extract(inner1).fold(_.map(f), F pure f(_)).flatMap {
                that: Lifecycle[F, B] =>
                  bracketAppendFinalizer(finalizers)(that) {
                    inner2: that.InnerResource =>
                      that.extract[C](inner2).fold(identity, F.pure)
                  }
              }
            }
        }
      }
    }
  }

  def tailRecM[F[_], A, B](init: A)(f: A => Lifecycle[F, Either[A, B]])(implicit DF: DIEffect[F]): Lifecycle[F, B] = {
    f(init).flatMap {
      case Right(b) => Lifecycle.pure[F, B](b)
      case Left(a) => tailRecM(a)(f)
    }
  }

  @inline
  private final def evalMapImpl[F[_], A, B](self: Lifecycle[F, A])(f: A => F[B])(implicit F: QuasiIO[F]): Lifecycle[F, B] = {
    flatMapImpl(self)(a => Lifecycle.liftF(f(a)))
  }

  @inline
  private final def wrapAcquireImpl[F[_], A](self: Lifecycle[F, A])(f: (=> F[self.InnerResource]) => F[self.InnerResource]): Lifecycle[F, A] = {
    new Lifecycle[F, A] {
      override final type InnerResource = self.InnerResource
      override def acquire: F[InnerResource] = f(self.acquire)
      override def release(resource: InnerResource): F[Unit] = self.release(resource)
      override def extract[B >: A](resource: InnerResource): Either[F[B], B] = self.extract(resource)
    }
  }

  @inline
  private final def wrapReleaseImpl[F[_], A](
    self: Lifecycle[F, A]
  )(f: (self.InnerResource => F[Unit], self.InnerResource) => F[Unit]
  ): Lifecycle[F, A] = {
    new Lifecycle[F, A] {
      override final type InnerResource = self.InnerResource
      override def acquire: F[InnerResource] = self.acquire
      override def release(resource: InnerResource): F[Unit] = f(self.release, resource)
      override def extract[B >: A](resource: InnerResource): Either[F[B], B] = self.extract(resource)
    }
  }

  trait ResourceTag[R] {
    type F[_]
    type A
    implicit def tagFull: Tag[R]
    implicit def tagK: TagK[F]
    implicit def tagA: Tag[A]
  }
  object ResourceTag extends ResourceTagLowPriority {
    @inline def apply[A: ResourceTag]: ResourceTag[A] = implicitly

    implicit def resourceTag[R <: Lifecycle[F0, A0]: Tag, F0[_]: TagK, A0: Tag]: ResourceTag[R with Lifecycle[F0, A0]] { type F[X] = F0[X]; type A = A0 } = {
      new ResourceTag[R] {
        type F[X] = F0[X]
        type A = A0
        val tagK: TagK[F0] = TagK[F0]
        val tagA: Tag[A0] = Tag[A0]
        val tagFull: Tag[R] = Tag[R]
      }
    }
  }
  sealed trait ResourceTagLowPriority {
    /**
      * The `resourceTag` implicit above works perfectly fine, this macro here is exclusively
      * a workaround for highlighting in Intellij IDEA
      *
      * (it's also used to display error trace from TagK's @implicitNotFound)
      *
      * TODO: report to IJ bug tracker
      */
    implicit final def fakeResourceTagMacroIntellijWorkaround[R <: Lifecycle[Any, Any]]: ResourceTag[R] =
      macro ResourceTagMacro.fakeResourceTagMacroIntellijWorkaroundImpl[R]
  }

  trait TrifunctorHasResourceTag[R0, T] {
    type F[-RR, +EE, +AA]
    type R
    type E
    type A <: T
    implicit def tagBIOLocal: Tag[BIOLocal[F]]
    implicit def tagFull: Tag[Lifecycle[F[Any, E, ?], A]]
    implicit def ctorR: HasConstructor[R]
    implicit def ev: R0 <:< Lifecycle[F[R, E, ?], A]
    implicit def resourceTag: ResourceTag[Lifecycle[F[Any, E, ?], A]]
  }
  import scala.annotation.unchecked.{uncheckedVariance => v}
  object TrifunctorHasResourceTag extends TrifunctorHasResourceTagLowPriority {

    implicit def trifunctorResourceTag[
      R1 <: Lifecycle[F0[R0, E0, ?], A0],
      F0[_, _, _]: TagK3,
      R0: HasConstructor,
      E0: Tag,
      A0 <: A1: Tag,
      A1,
    ]: TrifunctorHasResourceTag[R1 with Lifecycle[F0[R0, E0, ?], A0], A1] {
      type R = R0
      type E = E0
      type A = A0
      type F[-RR, +EE, +AA] = F0[RR @v, EE @v, AA @v]
    } = new TrifunctorHasResourceTag[R1, A1] { self =>
      type F[-RR, +EE, +AA] = F0[RR @v, EE @v, AA @v]
      type R = R0
      type E = E0
      type A = A0
      val tagBIOLocal: Tag[BIOLocal[F]] = implicitly
      val ctorR: HasConstructor[R0] = implicitly
      val tagFull: Tag[Lifecycle[F0[Any, E0, ?], A0]] = implicitly
      val ev: R1 <:< Lifecycle[F0[R0, E0, ?], A0] = implicitly
      val resourceTag: ResourceTag[Lifecycle[F0[Any, E0, ?], A0]] = new ResourceTag[Lifecycle[F0[Any, E0, ?], A0]] {
        type F[AA] = F0[Any, E0, AA]
        type A = A0
        val tagFull: Tag[Lifecycle[F0[Any, E0, ?], A0]] = self.tagFull
        val tagK: TagK[F0[Any, E0, ?]] = TagK[F0[Any, E0, ?]]
        val tagA: Tag[A0] = implicitly
      }
    }
  }
  sealed trait TrifunctorHasResourceTagLowPriority extends TrifunctorHasResourceTagLowPriority1 {
    implicit def trifunctorResourceTagNothing[
      R1 <: Lifecycle[F0[R0, Nothing, ?], A0],
      F0[_, _, _]: TagK3,
      R0: HasConstructor,
      A0 <: A1: Tag,
      A1,
    ]: TrifunctorHasResourceTag[R1 with Lifecycle[F0[R0, Nothing, ?], A0], A1] {
      type R = R0
      type E = Nothing
      type A = A0
      type F[-RR, +EE, +AA] = F0[RR @v, EE @v, AA @v] @v
    } = TrifunctorHasResourceTag.trifunctorResourceTag[R1, F0, R0, Nothing, A0, A1]
  }
  sealed trait TrifunctorHasResourceTagLowPriority1 {
    implicit final def fakeResourceTagMacroIntellijWorkaround[R <: Lifecycle[Any, Any], T]: TrifunctorHasResourceTag[R, T] =
      macro ResourceTagMacro.fakeResourceTagMacroIntellijWorkaroundImpl[R]
  }

  object ResourceTagMacro {
    def fakeResourceTagMacroIntellijWorkaroundImpl[R <: Lifecycle[Any, Any]: c.WeakTypeTag](c: blackbox.Context): c.Expr[Nothing] = {
      val tagMacro = new TagMacro(c)
      tagMacro.makeTagImpl[R] // run the macro AGAIN, to get a fresh error message
      val tagTrace = tagMacro.getImplicitError()

      c.abort(c.enclosingPosition, s"could not find implicit ResourceTag for ${c.universe.weakTypeOf[R]}!\n$tagTrace")
    }
  }

  @deprecated("Use distage.Lifecycle", "0.11")
  type DIResourceBase[+F[_], +A] = Lifecycle[F, A]
  object DIResourceBase {
    @deprecated("Use distage.Lifecycle.NoCloseBase", "0.11")
    type NoClose[+F[_], +A] = NoCloseBase[F, A]
  }

  @deprecated("renamed to fromAutoCloseable", "0.11")
<<<<<<< HEAD
  def fromAutoCloseableF[F[_], A <: AutoCloseable](acquire: => F[A])(implicit F: DIEffect[F]): Lifecycle[F, A] = fromAutoCloseable(acquire)
}




private[definition] trait LifecycleCatsInstances extends LifecycleCatsInstances0 {
  implicit def catsMonadForLifecycle[Monad[_[_]], S[_[_]]: `cats.effect.Sync`, F[_]: S]: Monad[Lifecycle[F, ?]] =
    new cats.Monad[Lifecycle[F, ?]] {
      override def pure[A](x: A): Lifecycle[F, A] = Lifecycle.pure[F, A](x)
      override def flatMap[A, B](fa: Lifecycle[F, A])(f: A => Lifecycle[F, B]): Lifecycle[F, B] = fa.flatMap(f)
      override def tailRecM[A, B](a: A)(f: A => Lifecycle[F, Either[A, B]]): Lifecycle[F, B] = Lifecycle.tailRecM(a)(f)
    }.asInstanceOf[Monad[Lifecycle[F, ?]]]
}

private[definition] trait LifecycleCatsInstances0 {
  implicit def catsFunctorForLifecycle[F[_], Functor[_[_]], Ap[_[_]]: `cats.Applicative`](implicit Ap: Ap[F]): Functor[Lifecycle[F, ?]] =
    new cats.Functor[Lifecycle[F, ?]] {
      override def map[A, B](fa: Lifecycle[F, A])(f: A => B): Lifecycle[F, B] = fa.map(f)
    }.asInstanceOf[Functor[Lifecycle[F, ?]]]

  implicit def catsMonoidForLifecycle[F[_], Monoid[_]: `cats.kernel.Monoid`, S[_[_]]: `cats.effect.Sync`, A](
    implicit
    Monoid: Monoid[A],
    S: S[F],
  ): Monoid[Lifecycle[F, A]] = new cats.Monoid[Lifecycle[F, A]] {
    val M = Monoid.asInstanceOf[cats.Monoid[A]]

    override def empty: Lifecycle[F, A] = Lifecycle.pure[F, A](M.empty)
    override def combine(x: Lifecycle[F, A], y: Lifecycle[F, A]): Lifecycle[F, A] = {
      for {
        rx <- x
        ry <- y
      } yield M.combine(rx, ry)
    }
  }.asInstanceOf[Monoid[Lifecycle[F, A]]]
}

private[definition] trait LifecycleIzumiInstances {
  type LifecycleFunctor2[F[+_, +_]] = BIOFunctor[Lambda[(`+E`, `+A`) => Lifecycle[F[E, ?], A]]]
  type LifecycleFunctor3[F[-_, +_, +_]] = BIOFunctor3[Lambda[(`-R`, `+E`, `+A`) => Lifecycle[F[R, E, ?], A]]]

  implicit def functor2ForLifecycle[F[+_, +_]: BIOApplicative]: LifecycleFunctor2[F] = new LifecycleFunctor2[F] {
    override def map[R, E, A, B](r: Lifecycle[F[E, ?], A])(f: A => B): Lifecycle[F[E, ?], B] = r.map(f)
  }

  implicit def functor3ForLifecycle[F[-_, +_, +_]: BIOApplicative3]: LifecycleFunctor3[F] = new LifecycleFunctor3[F] {
    override def map[R, E, A, B](r: Lifecycle[F[R, E, ?], A])(f: A => B): Lifecycle[F[R, E, ?], B] = r.map(f)
  }
=======
  def fromAutoCloseableF[F[_], A <: AutoCloseable](acquire: => F[A])(implicit F: QuasiIO[F]): Lifecycle[F, A] = fromAutoCloseable(acquire)
>>>>>>> 6b53fbab
}<|MERGE_RESOLUTION|>--- conflicted
+++ resolved
@@ -9,12 +9,7 @@
 import izumi.distage.constructors.HasConstructor
 import izumi.distage.model.Locator
 import izumi.distage.model.definition.Lifecycle.{evalMapImpl, flatMapImpl, mapImpl, wrapAcquireImpl, wrapReleaseImpl}
-<<<<<<< HEAD
-import izumi.distage.model.effect.DIEffect.fromCats
-import izumi.distage.model.effect.{DIApplicative, DIEffect}
-=======
 import izumi.distage.model.effect.{QuasiApplicative, QuasiIO}
->>>>>>> 6b53fbab
 import izumi.distage.model.providers.Functoid
 import izumi.functional.bio.{BIOApplicative, BIOApplicative3, BIOFunctor, BIOFunctor3, BIOLocal}
 import izumi.fundamentals.orphans._
@@ -1149,8 +1144,7 @@
   }
 
   @deprecated("renamed to fromAutoCloseable", "0.11")
-<<<<<<< HEAD
-  def fromAutoCloseableF[F[_], A <: AutoCloseable](acquire: => F[A])(implicit F: DIEffect[F]): Lifecycle[F, A] = fromAutoCloseable(acquire)
+  def fromAutoCloseableF[F[_], A <: AutoCloseable](acquire: => F[A])(implicit F: QuasiIO[F]): Lifecycle[F, A] = fromAutoCloseable(acquire)
 }
 
 
@@ -1199,7 +1193,4 @@
   implicit def functor3ForLifecycle[F[-_, +_, +_]: BIOApplicative3]: LifecycleFunctor3[F] = new LifecycleFunctor3[F] {
     override def map[R, E, A, B](r: Lifecycle[F[R, E, ?], A])(f: A => B): Lifecycle[F[R, E, ?], B] = r.map(f)
   }
-=======
-  def fromAutoCloseableF[F[_], A <: AutoCloseable](acquire: => F[A])(implicit F: QuasiIO[F]): Lifecycle[F, A] = fromAutoCloseable(acquire)
->>>>>>> 6b53fbab
 }