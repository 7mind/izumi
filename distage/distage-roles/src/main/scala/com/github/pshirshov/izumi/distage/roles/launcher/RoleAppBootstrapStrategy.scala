package com.github.pshirshov.izumi.distage.roles.launcher

import java.util.concurrent.atomic.AtomicReference

import com.github.pshirshov.izumi.distage
import com.github.pshirshov.izumi.distage.app.{ApplicationBootstrapStrategyBaseImpl, BootstrapContext, OpinionatedDiApp}
import com.github.pshirshov.izumi.distage.config.ConfigModule
import com.github.pshirshov.izumi.distage.config.model.AppConfig
import com.github.pshirshov.izumi.distage.model.definition._
import com.github.pshirshov.izumi.distage.model.planning.PlanningHook
import com.github.pshirshov.izumi.distage.planning.AssignableFromAutoSetHook
import com.github.pshirshov.izumi.distage.planning.gc.TracingGcModule
import com.github.pshirshov.izumi.distage.plugins._
import com.github.pshirshov.izumi.distage.plugins.merge.ConfigurablePluginMergeStrategy.PluginMergeConfig
import com.github.pshirshov.izumi.distage.plugins.merge.{ConfigurablePluginMergeStrategy, PluginMergeStrategy}
import com.github.pshirshov.izumi.distage.roles.impl.RoleAppBootstrapStrategyArgs
import com.github.pshirshov.izumi.distage.roles.roles
import com.github.pshirshov.izumi.distage.roles.roles.{RoleComponent, RoleService, RolesInfo}
import com.github.pshirshov.izumi.fundamentals.platform.language.Quirks
import com.github.pshirshov.izumi.fundamentals.platform.resources.IzManifest
import com.github.pshirshov.izumi.fundamentals.tags.TagExpr
import com.github.pshirshov.izumi.logstage.api.IzLogger
import com.github.pshirshov.izumi.logstage.api.Log.CustomContext
<<<<<<< HEAD
import com.github.pshirshov.izumi.logstage.api.config.{LoggerConfig, LoggerPathConfig}
import com.github.pshirshov.izumi.logstage.api.logger.LogRouter
import com.github.pshirshov.izumi.logstage.api.rendering.json.LogstageCirceRenderingPolicy
import com.github.pshirshov.izumi.logstage.api.rendering.{RenderingOptions, StringRenderingPolicy}
import com.github.pshirshov.izumi.logstage.api.routing.{ConfigurableLogRouter, LogConfigServiceImpl}
import com.github.pshirshov.izumi.logstage.sink.ConsoleSink
=======
import com.github.pshirshov.izumi.logstage.api.logger.LogRouter
import com.typesafe.config.{Config, ConfigFactory}
import com.github.pshirshov.izumi.fundamentals.platform.strings.IzString._
>>>>>>> 14fe2d42

import scala.collection.JavaConverters._
import scala.reflect.ClassTag
import scala.util.{Failure, Success, Try}


sealed trait ConfigSource {
}

object ConfigSource {

  final case class Resource(name: String) extends ConfigSource {
    override def toString: String = s"resource:$name"
  }

  final case class File(file: java.io.File) extends ConfigSource {
    override def toString: String = s"file:$file"
  }

}

class RoleAppBootstrapStrategy[CommandlineConfig](
                                                   params: RoleAppBootstrapStrategyArgs
                                                   , bsContext: BootstrapContext[CommandlineConfig]
                                                 ) extends ApplicationBootstrapStrategyBaseImpl(bsContext) {

  import params._

  private val logger = IzLogger.basic(params.rootLogLevel)

  private val roleProvider: RoleProvider = new RoleProviderImpl(roleSet)

  def init(): RoleAppBootstrapStrategy[CommandlineConfig] = {
    showDepData(logger, "Application is about to start", this.getClass)
    using.foreach { u => showDepData(logger, s"... using ${u.libraryName}", u.clazz) }
    showDepData(logger, "... using izumi-r2", classOf[OpinionatedDiApp])
    this
  }

  protected val roleInfo = new AtomicReference[roles.RolesInfo]()

  protected lazy val config: AppConfig = buildConfig()

  protected def buildConfig(): AppConfig = {
    val commonConfigFile = params.primaryConfig
      .fold(ConfigSource.Resource("common-reference.conf"): ConfigSource)(f => ConfigSource.File(f))

    val roleConfigFiles = params.roleSet.toList.map {
      roleName =>
        params.roleConfigs.get(roleName).fold(ConfigSource.Resource(s"$roleName-reference.conf"): ConfigSource)(f => ConfigSource.File(f))
    }

    val allConfigs = roleConfigFiles :+ commonConfigFile

    logger.info(s"Using ${allConfigs.niceList() -> "config files"}")

    val loaded = allConfigs.map {
      case s@ConfigSource.File(file) =>
        s -> Try(ConfigFactory.parseFile(file))

      case s@ConfigSource.Resource(name) =>
        s -> Try(ConfigFactory.parseResources(name))
    }

    val (good, bad) = loaded.partition(_._2.isSuccess)

    if (bad.nonEmpty) {
      val failures = bad.collect {
        case (s, Failure(f)) =>
          s"$s: $f"
      }

      logger.error(s"Failed to load configs: ${failures.niceList() -> "failures"}")
    }

    val folded = foldConfigs(good.collect({ case (_, Success(c)) => c }))

    val config = ConfigFactory.defaultOverrides()
      .withFallback(folded)
      .withFallback(ConfigFactory.defaultApplication())
      .resolve()

    AppConfig(config)
  }

  protected def foldConfigs(roleConfigs: Seq[Config]): Config = {
    roleConfigs.foldLeft(ConfigFactory.empty()) {
      case (acc, cfg) =>
        verifyConfigs(cfg, acc)
        acc.withFallback(cfg)
    }
  }

  protected def verifyConfigs(cfg: Config, acc: Config): Unit = {
    val duplicateKeys = acc.entrySet().asScala.map(_.getKey).intersect(cfg.entrySet().asScala.map(_.getKey))
    if (duplicateKeys.nonEmpty) {
      logger.warn(s"Found duplicated keys in supplied configs: ${duplicateKeys.niceList() -> "keys" -> null}")
    }
  }

  protected def loadDefaultConfig: Boolean = {
    params.primaryConfig.isEmpty && params.roleConfigs.isEmpty
  }

  override def bootstrapModules(bs: LoadedPlugins, app: LoadedPlugins): Seq[BootstrapModuleDef] = {
    Quirks.discard(bs)

    logger.info(s"Loaded ${app.definition.bindings.size -> "app bindings"} and ${bs.definition.bindings.size -> "bootstrap bindings"}...")

    val roles = roleInfo.get()

    val servicesHook = new AssignableFromAutoSetHook[RoleService]()
    val closeablesHook = new AssignableFromAutoSetHook[AutoCloseable]()
    val componentsHook = new AssignableFromAutoSetHook[RoleComponent]()

    Seq(
      new ConfigModule(config)
      , new BootstrapModuleDef {
        many[PlanningHook]
          .add(servicesHook)
          .add(closeablesHook)
          .add(componentsHook)

        make[distage.roles.roles.RolesInfo].from(roles)
      }
      , new TracingGcModule(roles.requiredComponents)
    )
  }

  override def mergeStrategy(bs: Seq[PluginBase], app: Seq[PluginBase]): PluginMergeStrategy[LoadedPlugins] = {
    val bindings = app.flatMap(_.bindings)
    logger.info(s"Available ${app.size -> "app plugins"} and ${bs.size -> "bootstrap plugins"} and ${bindings.size -> "app bindings"}...")
    val roles: distage.roles.roles.RolesInfo = roleProvider.getInfo(bindings)
    roleInfo.set(roles) // TODO: mutable logic isn't so pretty. We need to maintain an immutable context somehow
    printRoleInfo(roles)

    val unrequiredRoleTags = roles.unrequiredRoleNames.map(v => TagExpr.Strings.Has(v): TagExpr.Strings.Expr)
    val allDisabledTags = TagExpr.Strings.Or(Set(disabledTags) ++ unrequiredRoleTags)
    logger.trace(s"Raw disabled tags ${allDisabledTags -> "expression"}")
    logger.info(s"Disabled ${TagExpr.Strings.TagDNF.toDNF(allDisabledTags) -> "tags"}")

    new ConfigurablePluginMergeStrategy(PluginMergeConfig(
      allDisabledTags
      , Set.empty
      , Set.empty
      , Map.empty
    ))
  }

  private def printRoleInfo(roles: RolesInfo): Unit = {
    val availableRoleInfo = roles.availableRoleBindings.map {
      r =>
        s"${r.anno.headOption.getOrElse("N/A")}, ${r.tpe}, source=${r.source.getOrElse("N/A")}"
    }.sorted
    logger.info(s"Available ${availableRoleInfo.mkString("\n - ", "\n - ", "") -> "roles"}")
    logger.info(s"Requested ${roles.requiredRoleBindings.flatMap(_.anno).mkString("\n - ", "\n - ", "") -> "roles"}")
  }

  override def appModules(bs: LoadedPlugins, app: LoadedPlugins): Seq[ModuleBase] = {
    Quirks.discard(bs, app)
    val baseMod = new ModuleDef {
      many[RoleService]
      many[RoleComponent]
      many[AutoCloseable]

      make[CustomContext].from(CustomContext.empty)
      make[IzLogger]
      make[RoleStarter].from[RoleStarterImpl]
    }
    Seq(baseMod overridenBy addOverrides)
  }

<<<<<<< HEAD
  private def makeLogRouter: LogRouter = {
    val renderingPolicy = if (jsonLogging) {
      new LogstageCirceRenderingPolicy()
    } else {
      new StringRenderingPolicy(RenderingOptions(withExceptions = true, withColors = true))
    }

    val sinks = Seq(new ConsoleSink(renderingPolicy))

    // TODO: here we may read log configuration from config file
    new ConfigurableLogRouter(
      new LogConfigServiceImpl(LoggerConfig(LoggerPathConfig(rootLogLevel, sinks), Map.empty))
    )
  }

  override def router(): LogRouter = {
    makeLogRouter
=======
  private lazy val _router = {
    new SimpleLoggerConfigurator(logger)
      .makeLogRouter(
        config.config.getConfig("logger")
        , params.rootLogLevel
        , params.jsonLogging
      )
>>>>>>> 14fe2d42
  }

  override def router(): LogRouter = _router

  private def showDepData(logger: IzLogger, msg: String, clazz: Class[_]): Unit = {
    val mf = IzManifest.manifest()(ClassTag(clazz)).map(IzManifest.read)
    val details = mf.getOrElse("{No version data}")

    logger.info(s"$msg : $details")
  }
}

object RoleAppBootstrapStrategy {

  final case class Using(libraryName: String, clazz: Class[_])


}


<|MERGE_RESOLUTION|>--- conflicted
+++ resolved
@@ -21,18 +21,9 @@
 import com.github.pshirshov.izumi.fundamentals.tags.TagExpr
 import com.github.pshirshov.izumi.logstage.api.IzLogger
 import com.github.pshirshov.izumi.logstage.api.Log.CustomContext
-<<<<<<< HEAD
-import com.github.pshirshov.izumi.logstage.api.config.{LoggerConfig, LoggerPathConfig}
-import com.github.pshirshov.izumi.logstage.api.logger.LogRouter
-import com.github.pshirshov.izumi.logstage.api.rendering.json.LogstageCirceRenderingPolicy
-import com.github.pshirshov.izumi.logstage.api.rendering.{RenderingOptions, StringRenderingPolicy}
-import com.github.pshirshov.izumi.logstage.api.routing.{ConfigurableLogRouter, LogConfigServiceImpl}
-import com.github.pshirshov.izumi.logstage.sink.ConsoleSink
-=======
 import com.github.pshirshov.izumi.logstage.api.logger.LogRouter
 import com.typesafe.config.{Config, ConfigFactory}
 import com.github.pshirshov.izumi.fundamentals.platform.strings.IzString._
->>>>>>> 14fe2d42
 
 import scala.collection.JavaConverters._
 import scala.reflect.ClassTag
@@ -205,25 +196,6 @@
     Seq(baseMod overridenBy addOverrides)
   }
 
-<<<<<<< HEAD
-  private def makeLogRouter: LogRouter = {
-    val renderingPolicy = if (jsonLogging) {
-      new LogstageCirceRenderingPolicy()
-    } else {
-      new StringRenderingPolicy(RenderingOptions(withExceptions = true, withColors = true))
-    }
-
-    val sinks = Seq(new ConsoleSink(renderingPolicy))
-
-    // TODO: here we may read log configuration from config file
-    new ConfigurableLogRouter(
-      new LogConfigServiceImpl(LoggerConfig(LoggerPathConfig(rootLogLevel, sinks), Map.empty))
-    )
-  }
-
-  override def router(): LogRouter = {
-    makeLogRouter
-=======
   private lazy val _router = {
     new SimpleLoggerConfigurator(logger)
       .makeLogRouter(
@@ -231,7 +203,6 @@
         , params.rootLogLevel
         , params.jsonLogging
       )
->>>>>>> 14fe2d42
   }
 
   override def router(): LogRouter = _router
