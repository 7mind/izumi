package com.github.pshirshov.izumi.distage.model.plan

import com.github.pshirshov.izumi.distage.model.definition.Binding
import com.github.pshirshov.izumi.distage.model.plan.ExecutableOp.ProxyOp._
import com.github.pshirshov.izumi.distage.model.plan.ExecutableOp.MonadicOp._
import com.github.pshirshov.izumi.distage.model.plan.ExecutableOp.WiringOp._
import com.github.pshirshov.izumi.distage.model.plan.ExecutableOp.{CreateSet, ImportDependency, InstantiationOp, WiringOp, _}
import com.github.pshirshov.izumi.distage.model.reflection.universe.RuntimeDIUniverse.Wiring.MonadicWiring._
import com.github.pshirshov.izumi.distage.model.reflection.universe.RuntimeDIUniverse.Wiring.SingletonWiring._
import com.github.pshirshov.izumi.distage.model.reflection.universe.RuntimeDIUniverse.Wiring._
import com.github.pshirshov.izumi.distage.model.reflection.universe.RuntimeDIUniverse.{Association, DIKey, Provider, Wiring}
import com.github.pshirshov.izumi.fundamentals.platform.strings.IzString._

trait OpFormatter {
  def format(op: ExecutableOp): String
}

object OpFormatter {
  def formatBindingPosition(origin: Option[Binding]): String = {
    origin.fold("(<unknown>)")(_.origin.toString)
  }

  class Impl
  (
    keyFormatter: KeyFormatter
  , typeFormatter: TypeFormatter
  ) extends OpFormatter {

    import typeFormatter.formatType
    import keyFormatter.formatKey

    override def format(op: ExecutableOp): String = {
      op match {
        case i: InstantiationOp =>
          i match {
            case CreateSet(target, tpe, members, origin) =>
              // f"""$target := newset[$tpe]"""
              val repr = doFormat(formatType(tpe), members.map(formatKey).toSeq, "newset", ('[', ']'), ('{', '}'))
              val pos = formatBindingPosition(origin)
              s"${formatKey(target)} $pos := $repr"

            case ExecuteEffect(target, proxied, wiring, origin) =>
              val pos = formatBindingPosition(origin)
              s"${formatKey(target)} $pos := effect[${wiring.effectHKTypeCtor}] {\n${format(proxied).shift(2)}\n}"

            case AllocateResource(target, proxied, wiring, origin) =>
              val pos = formatBindingPosition(origin)
              s"${formatKey(target)} $pos := allocate[${wiring.effectHKTypeCtor}] {\n${format(proxied).shift(2)}\n}"

            case w: WiringOp =>
              w match {
                case InstantiateClass(target, wiring, origin) =>
                  formatOp(target, wiring, origin)
                case InstantiateTrait(target, wiring, origin) =>
                  formatOp(target, wiring, origin)
                case InstantiateFactory(target, wiring, origin) =>
                  formatOp(target, wiring, origin)
                case CallProvider(target, wiring, origin) =>
                  formatOp(target, wiring, origin)
                case CallFactoryProvider(target, wiring, origin) =>
                  formatOp(target, wiring, origin)
                case ReferenceInstance(target, wiring, origin) =>
                  val pos = formatBindingPosition(origin)
                  if (wiring.instance!=null) {
                    s"${formatKey(target)} $pos := ${wiring.instance.getClass}#${wiring.instance.hashCode()}"
                  } else {
                    s"${formatKey(target)} $pos := null"
                  }

                case ReferenceKey(target, wiring, origin) =>
                  val pos = formatBindingPosition(origin)
                  s"${formatKey(target)} $pos := ${formatKey(wiring.key)}"
              }
          }

        case ImportDependency(target, references, origin) =>
          val pos = formatBindingPosition(origin)
          s"${formatKey(target)} $pos := import $target // required for ${references.map(formatKey).mkString(" and ")}"

        case p: ProxyOp =>
          p match {
            case MakeProxy(proxied, forwardRefs, origin, byNameAllowed) =>

              val pos = formatBindingPosition(origin)
              val kind = if (byNameAllowed) {
                "proxy.light"
              } else {
                "proxy.cogen"
              }

              s"""${formatKey(p.target)} $pos := $kind(${forwardRefs.map(s => s"${formatKey(s)}: deferred").mkString(", ")}) {
                 |${format(proxied).shift(2)}
                 |}""".stripMargin

<<<<<<< HEAD
            case ProxyOp.InitProxy(target, dependencies, proxy@_, origin) =>
=======
            case ProxyOp.InitProxy(target, dependencies, _, origin) =>
>>>>>>> 109156d2
              val pos = formatBindingPosition(origin)
              s"${formatKey(target)} $pos -> init(${dependencies.map(formatKey).mkString(", ")})"

          }
      }
    }

    private def formatOp(target: DIKey, deps: Wiring, origin: Option[Binding]): String = {
      val op = formatWiring(deps)
      val pos = formatBindingPosition(origin)
      s"${formatKey(target)} $pos := $op"
    }


    private def formatWiring(deps: Wiring): String = {
      deps match {
        case Constructor(instanceType, associations, prefix) =>
          doFormat(formatType(instanceType), formatPrefix(prefix) ++ associations.map(formatDependency), "make", ('[', ']'), ('(', ')'))

        case AbstractSymbol(instanceType, associations, prefix) =>
          doFormat(formatType(instanceType), formatPrefix(prefix) ++ associations.map(formatDependency), "impl", ('[', ']'), ('{', '}'))

        case Function(provider, associations) =>
          doFormat(formatFunction(provider), associations.map(formatDependency), "call", ('(', ')'), ('{', '}'))

        case Factory(factoryType, factoryIndex, dependencies) =>
          val wirings = factoryIndex.map {
            w =>
              s"${w.factoryMethod}: ${formatType(w.factoryMethod.finalResultType)} ~= ${formatWiring(w.wireWith)}".shift(2)
          }

          val depsRepr = dependencies.map(formatDependency)

          doFormat(
            formatType(factoryType)
            , wirings ++ depsRepr
            , "factory", ('(', ')'), ('{', '}')
          )

        case FactoryFunction(provider, factoryIndex, dependencies) =>
          val wirings = factoryIndex.map {
            case (idx, w) =>
              s"${w.factoryMethod}[$idx]: ${formatType(w.factoryMethod.finalResultType)} ~= ${formatWiring(w.wireWith)}".shift(2)
          }.toSeq

          val depsRepr = dependencies.map(formatDependency)

          doFormat(
            formatFunction(provider)
            , wirings ++ depsRepr
            , "call factory", ('(', ')'), ('{', '}')
          )

        case other@(_: Effect | _: Resource | _: Instance | _: Reference) =>
          s"UNEXPECTED WIREABLE: $other"
      }
    }

    private def formatDependency(association: Association): String = {
      association match {
        case Association.Parameter(_, name, tpe, wireWith, isByName, _) =>
          val fname = if (isByName) {
            s"=> $name"
          } else {
            name
          }

          s"""par $fname: ${formatType(tpe)} = lookup(${formatKey(wireWith)})"""

        case Association.AbstractMethod(_, name, tpe, wireWith) =>
          s"""def $name: ${formatType(tpe)} = lookup(${formatKey(wireWith)})"""
      }
    }

    private def formatFunction(provider: Provider): String = {
      s"${provider.fun}(${provider.argTypes.map(formatType).mkString(", ")}): ${formatType(provider.ret)}"
    }

    private def formatPrefix(prefix: Option[DIKey]): Seq[String] = {
      prefix.toSeq.map(p => s".prefix = lookup(${formatKey(p)})")
    }

    private def doFormat(impl: String, depRepr: Seq[String], opName: String, opFormat: (Char, Char), delim: (Char, Char)): String = {
      val sb = new StringBuilder()
      sb.append(s"$opName${opFormat._1}$impl${opFormat._2} ${delim._1}")
      if (depRepr.nonEmpty) {
        sb.append("\n")
        sb.append(depRepr.mkString("\n").shift(2))
        sb.append(s"\n${delim._2}")
      } else {
        sb.append(delim._2)
      }

      sb.toString()
    }

  }

}<|MERGE_RESOLUTION|>--- conflicted
+++ resolved
@@ -92,11 +92,7 @@
                  |${format(proxied).shift(2)}
                  |}""".stripMargin
 
-<<<<<<< HEAD
-            case ProxyOp.InitProxy(target, dependencies, proxy@_, origin) =>
-=======
             case ProxyOp.InitProxy(target, dependencies, _, origin) =>
->>>>>>> 109156d2
               val pos = formatBindingPosition(origin)
               s"${formatKey(target)} $pos -> init(${dependencies.map(formatKey).mkString(", ")})"
 
