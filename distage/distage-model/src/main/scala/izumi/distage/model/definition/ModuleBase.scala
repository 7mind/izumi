--- conflicted
+++ resolved
@@ -1,17 +1,10 @@
 package izumi.distage.model.definition
 
-<<<<<<< HEAD
-import cats.kernel.BoundedSemilattice
-import izumi.distage.model.definition.Binding.GroupingKey.KeyImpl
-import izumi.distage.model.definition.ModuleBaseInstances.{CatsBoundedSemilattice, ModuleBaseSemilattice}
-import izumi.distage.model.reflection.universe
-=======
 import cats.Hash
 import cats.kernel.{BoundedSemilattice, PartialOrder}
 import izumi.distage.model.definition.Binding.{EmptySetBinding, SetElementBinding, SingletonBinding}
 import izumi.distage.model.definition.ModuleBaseInstances.{CatsBoundedSemilattice, CatsPartialOrderHash, ModuleBaseSemilattice}
 import izumi.distage.model.exceptions.ModuleMergeException
->>>>>>> 604fd529
 import izumi.distage.model.reflection.universe.RuntimeDIUniverse.DIKey
 import izumi.fundamentals.collections.IzCollections._
 
@@ -155,19 +148,6 @@
     out
   }
 
-<<<<<<< HEAD
-  //  implicit def catsKernelStdPartialOrderHashForModuleBase[T <: ModuleBase]: PartialOrder[T] with Hash[T] =
-  //    new PartialOrder[T] with Hash[T] {
-  //      override def partialCompare(x: T, y: T): Double = PartialOrder[Set[Binding]].partialCompare(x.bindings, y.bindings)
-  //
-  //      override def hash(x: T): Int = x.hashCode()
-  //
-  //      override def eqv(x: T, y: T): Boolean = x == y
-  //    }
-
-  /** Optional instance via https://blog.7mind.io/no-more-orphans.html */
-  implicit def optionalCatsSemilatticeForModuleBase[T <: ModuleBase.Aux[T] : ModuleMake, K[_] : CatsBoundedSemilattice]: K[T] =
-=======
   /** Optional instance via https://blog.7mind.io/no-more-orphans.html */
   implicit def optionalCatsPartialOrderHashForModuleBase[T <: ModuleBase, K[_]: CatsPartialOrderHash]: K[T] = {
     import cats.instances.set._
@@ -181,7 +161,6 @@
 
   /** Optional instance via https://blog.7mind.io/no-more-orphans.html */
   implicit def optionalCatsSemilatticeForModuleBase[T <: ModuleBase.Aux[T]: ModuleMake, K[_]: CatsBoundedSemilattice]: K[T] =
->>>>>>> 604fd529
     new ModuleBaseSemilattice[T].asInstanceOf[K[T]]
 
 }
