--- conflicted
+++ resolved
@@ -395,13 +395,8 @@
   ): F[Unit] = {
     val PreparedTest(test, appModule, testPlan, activationInfo, activation, planner) = preparedTest
 
-<<<<<<< HEAD
     val locatorWithOverriddenActivation: LocatorDef = new LocatorDef {
-      // we override ActivationInfo & Activation because the test can have _different_ activation from the memoized part
-=======
-    val locatorWithOverridenActivation: LocatorDef = new LocatorDef {
       // we override ActivationInfo <s>(& Activation)</s> because the test can have _different_ activation from the memoized part
->>>>>>> dc0ed7c3
       // FIXME: Activation will be part of PlannerInput in 0.11.0 & perhaps ActivationInfo should be derived from Bootloader/PlannerInput as well instead of injected externally
       make[Planner].fromValue(planner)
       make[ActivationInfo].fromValue(activationInfo)
@@ -420,12 +415,7 @@
       override val parent: Option[Locator] = Some(mainSharedLocator)
     }
 
-<<<<<<< HEAD
-    // FIXME: activation in boostrap locator doesn't change much now
     val testInjector = Injector.inherit(locatorWithOverriddenActivation)
-=======
-    val testInjector = Injector.inherit(locatorWithOverridenActivation)
->>>>>>> dc0ed7c3
 
     val allSharedKeys = mainSharedLocator.allInstances.map(_.key).toSet
 
