--- conflicted
+++ resolved
@@ -77,26 +77,6 @@
   @inline override final def yieldNow: IO[Nothing, Unit] = ZIO.yieldNow
   @inline override final def never: IO[Nothing, Nothing] = ZIO.never
 
-<<<<<<< HEAD
-  @inline override final def sleep(duration: Duration): IO[Nothing, Unit] = {
-    ZIO.sleep(fromScala(duration)).provide(clockService)
-  }
-
-  @inline override final def retryOrElse[A, E, A2 >: A, E2](r: IO[E, A])(duration: FiniteDuration, orElse: => IO[E2, A2]): IO[E2, A2] =
-    ZIO.accessM { env =>
-      val zioDuration = ZSchedule.duration(fromScala(duration))
-
-      r.provide(env)
-        .retryOrElse(zioDuration, (_: Any, _: Any) => orElse.provide(env))
-        .provide(clockService)
-    }
-
-  @inline override final def timeout[E, A](r: IO[E, A])(duration: Duration): IO[E, Option[A]] = {
-    ZIO.accessM[R](r.provide(_).timeout(fromScala(duration)).provide(clockService))
-  }
-
-=======
->>>>>>> 68f2565e
   @inline override final def race[E, A](r1: IO[E, A], r2: IO[E, A]): IO[E, A] = {
     r1.raceAttempt(r2)
   }
@@ -178,7 +158,7 @@
 
   @inline override final def retryOrElse[A, E, A2 >: A, E2](r: ZIO[R, E, A])(duration: FiniteDuration, orElse: => ZIO[R, E2, A2]): ZIO[R, E2, A2] =
     ZIO.accessM { env =>
-      val zioDuration = Schedule.duration(fromScala(duration))
+      val zioDuration = ZSchedule.duration(fromScala(duration))
 
       r.provide(env)
         .retryOrElse(zioDuration, (_: Any, _: Any) => orElse.provide(env))
