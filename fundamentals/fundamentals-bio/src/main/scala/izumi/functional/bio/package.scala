package izumi.functional

import izumi.functional.bio.PredefinedHelper.NotPredefined
import izumi.functional.bio.data.Isomorphism2
import izumi.functional.bio.syntax.Syntax2

import scala.annotation.unused
import scala.language.implicitConversions

/**
  *  Current hierarchy (use http://www.nomnoml.com/ to render, rendered: https://izumi.7mind.io/bio/media/bio-relationship-hierarchy.svg)
  *
  *  {{{
  *  [Functor2]<--[Bifunctor2]
  *  [Bifunctor2]<--[ApplicativeError2]
  *  [Functor2]<--[Applicative2]
  *  [Applicative2]<--[Guarantee2]
  *  [Applicative2]<--[Monad2]
  *  [Guarantee2]<--[ApplicativeError2]
  *  [ApplicativeError2]<--[Error2]
  *  [Monad2]<--[Error2]
  *  [Error2]<--[Bracket2]
  *  [Bracket2]<--[Panic2]
  *  [Panic2]<--[IO2]
  *  [IO2]<--[Async2]
  *
  *  [Monad2]<--[Parallel2]
  *  [Parallel2]<--[Concurrent2]
  *  [Concurrent2]<--[Async2]
  *
  *  [Error2]<--[Temporal2]
  *  }}}
  *
  *  Auxiliary algebras:
  *
  *  {{{
  *  [cats.effect.*]<:--[CatsConversions]
  *
  *  [Fork2]<:--[Fiber2]
  *
  *  [BlockingIO2]
  *
  *  [Primitives2]
  *
  *  [Primitives2]<:--[Ref2]
  *  [Primitives2]<:--[Semaphore2]
  *  [Primitives2]<:--[Promise2]
  *
  *  [PrimitivesM2]
  *  [PrimitivesM2]<:--[RefM2]
  *  [PrimitivesM2]<:--[Mutex2]
  *
  *  [Entropy1]<:--[Entropy2]
  *  [Clock1]<:--[Clock2]
  *
  *  [UnsafeRun2]
  *  }}}
  *
  *  Raw inheritance hierarchy:
  *
  *  {{{
  *  [Functor2]<--[Applicative2]
  *  [Applicative2]<--[Guarantee2]
  *  [Applicative2]<--[Monad2]
  *  [Guarantee2]<--[ApplicativeError2]
  *  [Bifunctor2]<--[ApplicativeError2]
  *  [ApplicativeError2]<--[Error2]
  *  [Monad2]<--[Error2]
  *  [Error2]<--[Bracket2]
  *  [Bracket2]<--[Panic2]
  *  [Panic2]<--[IO2]
  *
  *  [Parallel2]<--[Concurrent2]
  *  [Concurrent2]<--[Async2]
  *  [IO2]<--[Async2]
  *
  *  [Temporal2]
  *  }}}
  *
  *  current hierarchy roots:
  *
  *  bifunctor:
  *  - Functor3
  *  - Bifunctor3
  *  - Parallel3
  *  - Temporal3
  *
  *  standalone:
  *  - Fork3
  *  - BlockingIO3
  *  - Primitives3
  *  - PrimitivesM3
  */
/*
  New BIO typeclass checklist:

  [ ] - add syntax in BIOSyntax3 & BIOSyntax at the same name as type
  [ ] - add syntax for new root's InnerF at the same name in BIOSyntax3 & BIOSyntax
  [ ] - add new attachments in BIORootInstanceLowPriorityN
  [ ] - add conversion BIOConvertToBIONewRoot in BIORootInstanceLowPriorityN
        (conversions implicit priority: from most specific InnerF to least specific)
 */
package object bio extends Syntax2 {

  /**
    * A convenient dependent summoner for BIO hierarchy.
    * Auto-narrows to the most powerful available class:
    *
    * {{{
    *   import izumi.functional.bio.{F, Temporal2}
    *
    *   def y[F[+_, +_]: Temporal2] = {
    *     F.timeout(5.seconds)(F.unit)
    *   }
    * }}}
    */
<<<<<<< HEAD
  @inline override final def F[FR[-_, +_, +_]](implicit FR: Functor3[FR]): FR.type = FR

  @inline final def MoreCursedF[FR[-_, +_, +_]](implicit FR: NotPredefined.Of[Functor3[FR]] = CursedPower.cursedManifestation): FR.type = FR

  object CursedPower {
    type CursedPower <: Functor3[Nothing]
    val cursedManifestation: CursedPower = null.asInstanceOf[CursedPower]

    implicit final def CursedAttachPrimitives3[FR[-_, +_, +_]](@unused bearerOfTheCurse: CursedPower)(implicit Primitives: Primitives3[FR]): Primitives.type =
      Primitives
  }

  type Functor2[F[+_, +_]] = Functor3[λ[(`-R`, `+E`, `+A`) => F[E, A]]]
  type Bifunctor2[F[+_, +_]] = Bifunctor3[λ[(`-R`, `+E`, `+A`) => F[E, A]]]
  type Applicative2[F[+_, +_]] = Applicative3[λ[(`-R`, `+E`, `+A`) => F[E, A]]]
  type Guarantee2[F[+_, +_]] = Guarantee3[λ[(`-R`, `+E`, `+A`) => F[E, A]]]
  type ApplicativeError2[F[+_, +_]] = ApplicativeError3[λ[(`-R`, `+E`, `+A`) => F[E, A]]]
  type Monad2[F[+_, +_]] = Monad3[λ[(`-R`, `+E`, `+A`) => F[E, A]]]
  type Error2[F[+_, +_]] = Error3[λ[(`-R`, `+E`, `+A`) => F[E, A]]]
  type Bracket2[F[+_, +_]] = Bracket3[λ[(`-R`, `+E`, `+A`) => F[E, A]]]
  type Panic2[F[+_, +_]] = Panic3[λ[(`-R`, `+E`, `+A`) => F[E, A]]]
  type IO2[F[+_, +_]] = IO3[λ[(`-R`, `+E`, `+A`) => F[E, A]]]
  type Parallel2[F[+_, +_]] = Parallel3[λ[(`-R`, `+E`, `+A`) => F[E, A]]]
  type Concurrent2[F[+_, +_]] = Concurrent3[λ[(`-R`, `+E`, `+A`) => F[E, A]]]
  type Async2[F[+_, +_]] = Async3[λ[(`-R`, `+E`, `+A`) => F[E, A]]]
  type Temporal2[F[+_, +_]] = Temporal3[λ[(`-R`, `+E`, `+A`) => F[E, A]]]

  type Fork2[F[+_, +_]] = Fork3[λ[(`-R`, `+E`, `+A`) => F[E, A]]]

  type Primitives3[F[-_, +_, +_]] = Primitives2[F[Any, +_, +_]]
  object Primitives3 {
    @inline def apply[F[-_, +_, +_]: Primitives3]: Primitives3[F] = implicitly
  }

  type PrimitivesM3[F[-_, +_, +_]] = PrimitivesM2[F[Any, +_, +_]]
  object PrimitivesM3 {
    @inline def apply[F[-_, +_, +_]: PrimitivesM3]: PrimitivesM3[F] = implicitly
  }

  type BlockingIO2[F[+_, +_]] = BlockingIO3[λ[(`-R`, `+E`, `+A`) => F[E, A]]]
  object BlockingIO2 {
    @inline def apply[F[+_, +_]: BlockingIO2]: BlockingIO2[F] = implicitly
  }
=======
  @inline override final def F[F[+_, +_]](implicit F: Functor2[F]): F.type = F
>>>>>>> fcfe1a1b

  type TransZio[F[_, _]] = Isomorphism2[F, zio.IO]
  object TransZio {
    @inline def apply[F[_, _]: TransZio]: TransZio[F] = implicitly
  }

  type Ref2[+F[_, _], A] = Ref1[F[Nothing, _], A]
  lazy val Ref2: Ref1.type = Ref1

  type Latch2[+F[+_, +_]] = Promise2[F, Nothing, Unit]
  lazy val Latch2: Promise2.type = Promise2

  type Semaphore2[+F[_, _]] = Semaphore1[F[Nothing, _]]
  lazy val Semaphore2: Semaphore1.type = Semaphore1

  type SyncSafe2[F[_, _]] = SyncSafe1[F[Nothing, _]]
  object SyncSafe2 {
    @inline def apply[F[_, _]: SyncSafe2]: SyncSafe2[F] = implicitly
  }
  type SyncSafe3[F[_, _, _]] = SyncSafe1[F[Any, Nothing, _]]
  object SyncSafe3 {
    @inline def apply[F[_, _, _]: SyncSafe3]: SyncSafe3[F] = implicitly
  }

  type Clock2[F[_, _]] = Clock1[F[Nothing, _]]
  object Clock2 {
    @inline def apply[F[_, _]: Clock2]: Clock2[F] = implicitly
  }
  type Clock3[F[_, _, _]] = Clock1[F[Any, Nothing, _]]
  object Clock3 {
    @inline def apply[F[_, _, _]: Clock3]: Clock3[F] = implicitly
  }

  type Entropy2[F[_, _]] = Entropy1[F[Nothing, _]]
  object Entropy2 {
    @inline def apply[F[_, _]: Entropy2]: Entropy2[F] = implicitly
  }
  type Entropy3[F[_, _, _]] = Entropy1[F[Any, Nothing, _]]
  object Entropy3 {
    @inline def apply[F[_, _, _]: Entropy3]: Entropy3[F] = implicitly
  }

}<|MERGE_RESOLUTION|>--- conflicted
+++ resolved
@@ -114,53 +114,17 @@
     *   }
     * }}}
     */
-<<<<<<< HEAD
-  @inline override final def F[FR[-_, +_, +_]](implicit FR: Functor3[FR]): FR.type = FR
+  @inline override final def F[F[+_, +_]](implicit F: Functor2[F]): F.type = F
 
-  @inline final def MoreCursedF[FR[-_, +_, +_]](implicit FR: NotPredefined.Of[Functor3[FR]] = CursedPower.cursedManifestation): FR.type = FR
+  @inline final def MoreCursedF[F[+_, +_]](implicit FR: NotPredefined.Of[Functor2[FR]] = CursedPower.cursedManifestation): FR.type = FR
 
   object CursedPower {
-    type CursedPower <: Functor3[Nothing]
+    type CursedPower <: Functor2[Nothing]
     val cursedManifestation: CursedPower = null.asInstanceOf[CursedPower]
 
-    implicit final def CursedAttachPrimitives3[FR[-_, +_, +_]](@unused bearerOfTheCurse: CursedPower)(implicit Primitives: Primitives3[FR]): Primitives.type =
+    implicit final def CursedAttachPrimitives2[FR[-_, +_, +_]](@unused bearerOfTheCurse: CursedPower)(implicit Primitives: Primitives2[FR]): Primitives.type =
       Primitives
   }
-
-  type Functor2[F[+_, +_]] = Functor3[λ[(`-R`, `+E`, `+A`) => F[E, A]]]
-  type Bifunctor2[F[+_, +_]] = Bifunctor3[λ[(`-R`, `+E`, `+A`) => F[E, A]]]
-  type Applicative2[F[+_, +_]] = Applicative3[λ[(`-R`, `+E`, `+A`) => F[E, A]]]
-  type Guarantee2[F[+_, +_]] = Guarantee3[λ[(`-R`, `+E`, `+A`) => F[E, A]]]
-  type ApplicativeError2[F[+_, +_]] = ApplicativeError3[λ[(`-R`, `+E`, `+A`) => F[E, A]]]
-  type Monad2[F[+_, +_]] = Monad3[λ[(`-R`, `+E`, `+A`) => F[E, A]]]
-  type Error2[F[+_, +_]] = Error3[λ[(`-R`, `+E`, `+A`) => F[E, A]]]
-  type Bracket2[F[+_, +_]] = Bracket3[λ[(`-R`, `+E`, `+A`) => F[E, A]]]
-  type Panic2[F[+_, +_]] = Panic3[λ[(`-R`, `+E`, `+A`) => F[E, A]]]
-  type IO2[F[+_, +_]] = IO3[λ[(`-R`, `+E`, `+A`) => F[E, A]]]
-  type Parallel2[F[+_, +_]] = Parallel3[λ[(`-R`, `+E`, `+A`) => F[E, A]]]
-  type Concurrent2[F[+_, +_]] = Concurrent3[λ[(`-R`, `+E`, `+A`) => F[E, A]]]
-  type Async2[F[+_, +_]] = Async3[λ[(`-R`, `+E`, `+A`) => F[E, A]]]
-  type Temporal2[F[+_, +_]] = Temporal3[λ[(`-R`, `+E`, `+A`) => F[E, A]]]
-
-  type Fork2[F[+_, +_]] = Fork3[λ[(`-R`, `+E`, `+A`) => F[E, A]]]
-
-  type Primitives3[F[-_, +_, +_]] = Primitives2[F[Any, +_, +_]]
-  object Primitives3 {
-    @inline def apply[F[-_, +_, +_]: Primitives3]: Primitives3[F] = implicitly
-  }
-
-  type PrimitivesM3[F[-_, +_, +_]] = PrimitivesM2[F[Any, +_, +_]]
-  object PrimitivesM3 {
-    @inline def apply[F[-_, +_, +_]: PrimitivesM3]: PrimitivesM3[F] = implicitly
-  }
-
-  type BlockingIO2[F[+_, +_]] = BlockingIO3[λ[(`-R`, `+E`, `+A`) => F[E, A]]]
-  object BlockingIO2 {
-    @inline def apply[F[+_, +_]: BlockingIO2]: BlockingIO2[F] = implicitly
-  }
-=======
-  @inline override final def F[F[+_, +_]](implicit F: Functor2[F]): F.type = F
->>>>>>> fcfe1a1b
 
   type TransZio[F[_, _]] = Isomorphism2[F, zio.IO]
   object TransZio {
