package izumi.functional.bio.syntax

import izumi.functional.bio._
import izumi.fundamentals.platform.language.{SourceFilePositionMaterializer, unused}

import scala.concurrent.duration.{Duration, FiniteDuration}
import scala.language.implicitConversions

object BIOSyntax {

  class BIOFunctorOps[+F[+_, +_], +E, +A](protected[this] val r: F[E, A])(implicit protected[this] val F: Functor2[F]) {
    @inline final def map[B](f: A => B): F[E, B] = F.map(r)(f)

    @inline final def as[B](b: => B): F[E, B] = F.map(r)(_ => b)
    @inline final def void: F[E, Unit] = F.void(r)
    @inline final def widen[A1](implicit @unused ev: A <:< A1): F[E, A1] = r.asInstanceOf[F[E, A1]]
  }

  final class BIOBifunctorOps[+F[+_, +_], +E, +A](protected[this] val r: F[E, A])(implicit protected[this] val F: Bifunctor2[F]) {
    @inline final def leftMap[E2](f: E => E2): F[E2, A] = F.leftMap(r)(f)
    @inline final def bimap[E2, B](f: E => E2, g: A => B): F[E2, B] = F.bimap(r)(f, g)

    @inline final def widenError[E1 >: E]: F[E1, A] = r
    @inline final def widenBoth[E1 >: E, A1](implicit @unused ev2: A <:< A1): F[E1, A1] = r.asInstanceOf[F[E1, A1]]
  }

  class BIOApplicativeOps[F[+_, +_], +E, +A](override protected[this] val r: F[E, A])(implicit override protected[this] val F: Applicative2[F]) extends BIOFunctorOps(r) {

    /** execute two operations in order, return result of second operation */
    @inline final def *>[E1 >: E, B](f0: => F[E1, B]): F[E1, B] = F.*>(r, f0)

    /** execute two operations in order, same as `*>`, but return result of first operation */
    @inline final def <*[E1 >: E, B](f0: => F[E1, B]): F[E1, A] = F.<*(r, f0)

    /** execute two operations in order, return result of both operations */
    @inline final def zip[E2 >: E, B, C](r2: => F[E2, B]): F[E2, (A, B)] = F.map2(r, r2)(_ -> _)

    /** execute two operations in order, map their results */
    @inline final def map2[E2 >: E, B, C](r2: => F[E2, B])(f: (A, B) => C): F[E2, C] = F.map2(r, r2)(f)

    @inline final def forever: F[E, Nothing] = F.forever(r)
  }

  class BIOGuaranteeOps[F[+_, +_], +E, +A](override protected[this] val r: F[E, A])(implicit override protected[this] val F: Guarantee2[F]) extends BIOApplicativeOps(r) {
    @inline final def guarantee(cleanup: F[Nothing, Unit]): F[E, A] = F.guarantee(r, cleanup)
  }

  class BIOApplicativeErrorOps[F[+_, +_], +E, +A](override protected[this] val r: F[E, A])(implicit override protected[this] val F: ApplicativeError2[F])
    extends BIOGuaranteeOps(r) {
    @inline final def leftMap[E2](f: E => E2): F[E2, A] = F.leftMap(r)(f)
    @inline final def bimap[E2, B](f: E => E2, g: A => B): F[E2, B] = F.bimap(r)(f, g)

    @inline final def orElse[E2, A1 >: A](r2: => F[E2, A1]): F[E2, A1] = F.orElse(r, r2)
    @inline final def leftMap2[E2, A1 >: A, E3](r2: => F[E2, A1])(f: (E, E2) => E3): F[E3, A1] = F.leftMap2(r, r2)(f)

    @inline final def widenError[E1 >: E]: F[E1, A] = r
    @inline final def widenBoth[E1 >: E, A1](implicit @unused ev2: A <:< A1): F[E1, A1] = r.asInstanceOf[F[E1, A1]]
  }

  final class BIOMonadOps[F[+_, +_], +E, +A](override protected[this] val r: F[E, A])(implicit override protected[this] val F: Monad2[F]) extends BIOApplicativeOps(r) {
    @inline final def flatMap[E1 >: E, B](f0: A => F[E1, B]): F[E1, B] = F.flatMap[Any, E1, A, B](r)(f0)
    @inline final def tap[E1 >: E, B](f0: A => F[E1, Unit]): F[E1, A] = F.flatMap[Any, E1, A, A](r)(a => F.map(f0(a))(_ => a))

    @inline final def flatten[E1 >: E, A1](implicit ev: A <:< F[E1, A1]): F[E1, A1] = F.flatten(r.widen)
  }

  class BIOErrorOps[F[+_, +_], +E, +A](override protected[this] val r: F[E, A])(implicit override protected[this] val F: Error2[F]) extends BIOApplicativeErrorOps(r) {
    @inline final def flatMap[E1 >: E, B](f0: A => F[E1, B]): F[E1, B] = F.flatMap[Any, E1, A, B](r)(f0)
    @inline final def tap[E1 >: E, B](f0: A => F[E1, Unit]): F[E1, A] = F.flatMap[Any, E1, A, A](r)(a => F.map(f0(a))(_ => a))

    @inline final def flatten[E1 >: E, A1](implicit ev: A <:< F[E1, A1]): F[E1, A1] = F.flatten(r.widen)

    @inline final def catchAll[E2, A2 >: A](h: E => F[E2, A2]): F[E2, A2] = F.catchAll[Any, E, A2, E2](r)(h)
    @inline final def catchSome[E1 >: E, A2 >: A](h: PartialFunction[E, F[E1, A2]]): F[E1, A2] = F.catchSome[Any, E, A2, E1](r)(h)

    @inline final def redeem[E2, B](err: E => F[E2, B], succ: A => F[E2, B]): F[E2, B] = F.redeem[Any, E, A, E2, B](r)(err, succ)
    @inline final def redeemPure[B](err: E => B, succ: A => B): F[Nothing, B] = F.redeemPure(r)(err, succ)

    @inline final def attempt: F[Nothing, Either[E, A]] = F.attempt(r)

    @inline final def tapError[E1 >: E](f: E => F[E1, Unit]): F[E1, A] = F.tapError[Any, E, A, E1](r)(f)

    @inline final def leftFlatMap[E2](f: E => F[Nothing, E2]): F[E2, A] = F.leftFlatMap(r)(f)
    @inline final def flip: F[A, E] = F.flip(r)

    @inline final def tapBoth[E1 >: E, E2 >: E1](err: E => F[E1, Unit])(succ: A => F[E2, Unit]): F[E2, A] = F.tapBoth[Any, E, A, E2](r)(err, succ)

    @inline final def fromEither[E1 >: E, A1](implicit ev: A <:< Either[E1, A1]): F[E1, A1] = F.flatMap[Any, E1, A, A1](r)(F.fromEither[E1, A1](_))
    @inline final def fromOption[E1 >: E, A1](errorOnNone: => E1)(implicit ev1: A <:< Option[A1]): F[E1, A1] = F.flatMap[Any, E1, A, A1](r)(F.fromOption(errorOnNone)(_))

    /** for-comprehensions sugar:
      *
      * {{{
      *   for {
      *     (1, 2) <- F.pure((2, 1))
      *   } yield ()
      * }}}
      *
      * Use [[widenError]] to for pattern matching with non-Throwable errors:
      *
      * {{{
      *   val f = for {
      *     (1, 2) <- F.pure((2, 1)).widenError[Option[Unit]]
      *   } yield ()
      *   // f: F[Option[Unit], Unit] = F.fail(Some(())
      * }}}
      */
    @inline final def withFilter[E1 >: E](predicate: A => Boolean)(implicit filter: WithFilter[E1], pos: SourceFilePositionMaterializer): F[E1, A] =
      F.withFilter[Any, E1, A](r)(predicate)
  }

  class BIOBracketOps[F[+_, +_], +E, +A](override protected[this] val r: F[E, A])(implicit override protected[this] val F: Bracket2[F]) extends BIOErrorOps(r) {
    @inline final def bracket[E1 >: E, B](release: A => F[Nothing, Unit])(use: A => F[E1, B]): F[E1, B] = F.bracket(r: F[E1, A])(release)(use)
    @inline final def bracketCase[E1 >: E, B](release: (A, Exit[E1, B]) => F[Nothing, Unit])(use: A => F[E1, B]): F[E1, B] = F.bracketCase(r: F[E1, A])(release)(use)
    @inline final def guaranteeCase(cleanup: Exit[E, A] => F[Nothing, Unit]): F[E, A] = F.guaranteeCase(r, cleanup)
  }

  class BIOPanicOps[F[+_, +_], +E, +A](override protected[this] val r: F[E, A])(implicit override protected[this] val F: Panic2[F]) extends BIOBracketOps(r) {
    @inline final def sandbox: F[Exit.Failure[E], A] = F.sandbox(r)
    @inline final def sandboxExit: F[Nothing, Exit[E, A]] = F.redeemPure(F.sandbox(r))(identity, Exit.Success(_))
    @deprecated("renamed to sandboxExit", "1.0")
    @inline final def sandboxBIOExit = sandboxExit

    /**
      * Catch all _defects_ in this effect and convert them to Throwable
      * Example:
      *
      * {{{
      *   F.pure(1)
      *     .map(_ => ???)
      *     .sandboxThrowable
      *     .catchAll(_ => IO2(println("Caught error!")))
      * }}}
      */
    @inline final def sandboxToThrowable(implicit ev: E <:< Throwable): F[Throwable, A] =
      F.leftMap(F.sandbox(r))(_.toThrowable)

    /** Convert Throwable typed error into a defect */
    @inline final def orTerminate(implicit ev: E <:< Throwable): F[Nothing, A] = F.catchAll(r)(F.terminate(_))
  }

  class BIOOps[F[+_, +_], +E, +A](override protected[this] val r: F[E, A])(implicit override protected[this] val F: IO2[F]) extends BIOPanicOps(r) {
    @inline final def bracketAuto[E1 >: E, B](use: A => F[E1, B])(implicit ev: A <:< AutoCloseable): F[E1, B] =
      F.bracket[Any, E1, A, B](r)(c => F.sync(c.close()))(use)
  }

  class BIOParallelOps[F[+_, +_], +E, +A](protected[this] val r: F[E, A])(implicit protected[this] val F: Parallel2[F]) {
    @inline final def zipWithPar[E1 >: E, B, C](that: F[E1, B])(f: (A, B) => C): F[E1, C] = F.zipWithPar(r, that)(f)
    @inline final def zipPar[E1 >: E, B](that: F[E1, B]): F[E1, (A, B)] = F.zipPar(r, that)
    @inline final def zipParLeft[E1 >: E, B](that: F[E1, B]): F[E1, A] = F.zipParLeft(r, that)
    @inline final def zipParRight[E1 >: E, B](that: F[E1, B]): F[E1, B] = F.zipParRight(r, that)
  }
  final class BIOConcurrentOps[F[+_, +_], +E, +A](override protected[this] val r: F[E, A])(implicit override protected[this] val F: Concurrent2[F])
    extends BIOParallelOps(r)(F) {
    @inline final def race[E1 >: E, A1 >: A](that: F[E1, A1]): F[E1, A1] = F.race(r, that)
    @inline final def racePair[E1 >: E, A1 >: A](
      that: F[E1, A1]
    ): F[E1, Either[(A, Fiber2[F, E1, A1]), (Fiber2[F, E1, A], A1)]] = F.racePair(r, that)
    @inline final def uninterruptible: F[E, A] = F.uninterruptible(r)
  }
  class BIOAsyncOps[F[+_, +_], +E, +A](override protected[this] val r: F[E, A])(implicit override protected[this] val F: Async2[F]) extends BIOOps(r) {
    @inline final def zipWithPar[E1 >: E, B, C](that: F[E1, B])(f: (A, B) => C): F[E1, C] = F.zipWithPar(r, that)(f)
    @inline final def zipPar[E1 >: E, B](that: F[E1, B]): F[E1, (A, B)] = F.zipPar(r, that)
    @inline final def zipParLeft[E1 >: E, B](that: F[E1, B]): F[E1, A] = F.zipParLeft(r, that)
    @inline final def zipParRight[E1 >: E, B](that: F[E1, B]): F[E1, B] = F.zipParRight(r, that)

    @inline final def race[E1 >: E, A1 >: A](that: F[E1, A1]): F[E1, A1] = F.race(r, that)
    @inline final def racePair[E1 >: E, A1 >: A](
      that: F[E1, A1]
    ): F[E1, Either[(A, Fiber2[F, E1, A1]), (Fiber2[F, E1, A], A1)]] = F.racePair(r, that)
    @inline final def uninterruptible: F[E, A] = F.uninterruptible(r)
  }

  final class BIOTemporalOps[F[+_, +_], +E, +A](protected[this] val r: F[E, A])(implicit protected[this] val F: Temporal2[F]) {
    @inline final def retryOrElse[A2 >: A, E2](duration: FiniteDuration, orElse: => F[E2, A2]): F[E2, A2] = F.retryOrElse[Any, E, A2, E2](r)(duration, orElse)
    @inline final def repeatUntil[E2 >: E, A2](tooManyAttemptsError: => E2, sleep: FiniteDuration, maxAttempts: Int)(implicit ev: A <:< Option[A2]): F[E2, A2] =
      F.repeatUntil[Any, E2, A2](new BIOFunctorOps(r)(F.InnerF).widen)(tooManyAttemptsError, sleep, maxAttempts)

    @inline final def timeout(duration: Duration): F[E, Option[A]] = F.timeout(duration)(r)
    @inline final def timeoutFail[E1 >: E](e: E1)(duration: Duration): F[E1, A] = F.timeoutFail(duration)(e, r)
  }

  final class BIOForkOps[F[+_, +_], +E, +A](private val r: F[E, A])(implicit private val F: Fork2[F]) {
    @inline final def fork: F[Nothing, Fiber2[F, E, A]] = F.fork(r)
  }

  trait BIOImplicitPuns extends BIOImplicitPuns1 {
    @inline implicit final def BIOTemporal[F[+_, +_]: Temporal2, E, A](self: F[E, A]): BIOSyntax.BIOTemporalOps[F, E, A] = new BIOSyntax.BIOTemporalOps[F, E, A](self)
    @inline implicit final def BIOTemporal[F[+_, +_]: Error2, E, A](self: F[E, A]): BIOSyntax.BIOErrorOps[F, E, A] = new BIOSyntax.BIOErrorOps[F, E, A](self)
    @inline final def BIOTemporal[F[+_, +_]: Temporal2]: Temporal2[F] = implicitly

    @inline implicit final def BIOFork[F[+_, +_]: Fork2, E, A](self: F[E, A]): BIOSyntax.BIOForkOps[F, E, A] = new BIOSyntax.BIOForkOps[F, E, A](self)
    @inline final def BIOFork[F[+_, +_]: Fork2]: Fork2[F] = implicitly
  }
  trait BIOImplicitPuns1 extends BIOImplicitPuns2 {
    @inline implicit final def BIOAsync[F[+_, +_]: Async2, E, A](self: F[E, A]): BIOSyntax.BIOAsyncOps[F, E, A] = new BIOSyntax.BIOAsyncOps[F, E, A](self)
    @inline final def BIOAsync[F[+_, +_]: Async2]: Async2[F] = implicitly
  }
  trait BIOImplicitPuns2 extends BIOImplicitPuns3 {
    @inline implicit final def BIOConcurrent[F[+_, +_]: Concurrent2, E, A](self: F[E, A]): BIOSyntax.BIOConcurrentOps[F, E, A] =
      new BIOSyntax.BIOConcurrentOps[F, E, A](self)
    @inline implicit final def BIOConcurrent[F[+_, +_]: Panic2, E, A](self: F[E, A]): BIOSyntax.BIOPanicOps[F, E, A] =
      new BIOSyntax.BIOPanicOps[F, E, A](self)
    @inline final def BIOConcurrent[F[+_, +_]: Concurrent2]: Concurrent2[F] = implicitly
  }
  trait BIOImplicitPuns3 extends BIOImplicitPuns4 {
    @inline implicit final def BIOParallel[F[+_, +_]: Parallel2, E, A](self: F[E, A]): BIOSyntax.BIOParallelOps[F, E, A] = new BIOSyntax.BIOParallelOps[F, E, A](self)
    @inline implicit final def BIOParallel[F[+_, +_]: Monad2, E, A](self: F[E, A]): BIOSyntax.BIOMonadOps[F, E, A] = new BIOSyntax.BIOMonadOps[F, E, A](self)
    @inline final def BIOParallel[F[+_, +_]: Parallel2]: Parallel2[F] = implicitly
  }
  trait BIOImplicitPuns4 extends BIOImplicitPuns5 {
    @inline implicit final def BIO[F[+_, +_]: IO2, E, A](self: F[E, A]): BIOSyntax.BIOOps[F, E, A] = new BIOSyntax.BIOOps[F, E, A](self)
    /**
      * Shorthand for [[IO3#syncThrowable]]
      *
      * {{{
      *   IO2(println("Hello world!"))
      * }}}
      */
    @inline final def BIO[F[+_, +_], A](effect: => A)(implicit F: IO2[F]): F[Throwable, A] = F.syncThrowable(effect)
    @inline final def BIO[F[+_, +_]: IO2]: IO2[F] = implicitly
  }
  trait BIOImplicitPuns5 extends BIOImplicitPuns6 {
    @inline implicit final def BIOPanic[F[+_, +_]: Panic2, E, A](self: F[E, A]): BIOSyntax.BIOPanicOps[F, E, A] = new BIOSyntax.BIOPanicOps[F, E, A](self)
    @inline final def BIOPanic[F[+_, +_]: Panic2]: Panic2[F] = implicitly
  }
  trait BIOImplicitPuns6 extends BIOImplicitPuns7 {
    @inline implicit final def BIOBracket[F[+_, +_]: Bracket2, E, A](self: F[E, A]): BIOSyntax.BIOBracketOps[F, E, A] = new BIOSyntax.BIOBracketOps[F, E, A](self)
    @inline final def BIOBracket[F[+_, +_]: Bracket2]: Bracket2[F] = implicitly
  }
  trait BIOImplicitPuns7 extends BIOImplicitPuns8 {
    @inline implicit final def BIOError[F[+_, +_]: Error2, E, A](self: F[E, A]): BIOSyntax.BIOErrorOps[F, E, A] =
      new BIOSyntax.BIOErrorOps[F, E, A](self)
    @inline final def BIOError[F[+_, +_]: Error2]: Error2[F] = implicitly
  }
  trait BIOImplicitPuns8 extends BIOImplicitPuns9 {
    @inline implicit final def BIOApplicativeError[F[+_, +_]: ApplicativeError2, E, A](self: F[E, A]): BIOSyntax.BIOApplicativeErrorOps[F, E, A] =
      new BIOSyntax.BIOApplicativeErrorOps[F, E, A](self)
    @inline final def BIOApplicativeError[F[+_, +_]: ApplicativeError2]: ApplicativeError2[F] = implicitly
  }
  trait BIOImplicitPuns9 extends BIOImplicitPuns10 {
    @inline implicit final def BIOGuarantee[F[+_, +_]: Guarantee2, E, A](self: F[E, A]): BIOSyntax.BIOGuaranteeOps[F, E, A] =
      new BIOSyntax.BIOGuaranteeOps[F, E, A](self)
    @inline final def BIOGuarantee[F[+_, +_]: Guarantee2]: Guarantee2[F] = implicitly
  }
  trait BIOImplicitPuns10 extends BIOImplicitPuns11 {
    @inline implicit final def BIOMonad[F[+_, +_]: Monad2, E, A](self: F[E, A]): BIOSyntax.BIOMonadOps[F, E, A] = new BIOSyntax.BIOMonadOps[F, E, A](self)
    @inline final def BIOMonad[F[+_, +_]: Monad2]: Monad2[F] = implicitly
  }
  trait BIOImplicitPuns11 extends BIOImplicitPuns12 {
    @inline implicit final def BIOApplicative[F[+_, +_]: Applicative2, E, A](self: F[E, A]): BIOSyntax.BIOApplicativeOps[F, E, A] =
      new BIOSyntax.BIOApplicativeOps[F, E, A](self)
    @inline final def BIOApplicative[F[+_, +_]: Applicative2]: Applicative2[F] = implicitly
  }
  trait BIOImplicitPuns12 extends BIOImplicitPuns13 {
    @inline implicit final def BIOBifunctor[F[+_, +_]: Bifunctor2, E, A](self: F[E, A]): BIOSyntax.BIOBifunctorOps[F, E, A] =
      new BIOSyntax.BIOBifunctorOps[F, E, A](self)
    @inline implicit final def BIOBifunctor[F[+_, +_]: Functor2, E, A](self: F[E, A]): BIOSyntax.BIOFunctorOps[F, E, A] = new BIOSyntax.BIOFunctorOps[F, E, A](self)
    @inline final def BIOBifunctor[F[+_, +_]: Bifunctor2]: Bifunctor2[F] = implicitly
  }
  trait BIOImplicitPuns13 extends BIOImplicitPuns14 {
    @inline implicit final def BIOFunctor[F[+_, +_]: Functor2, E, A](self: F[E, A]): BIOSyntax.BIOFunctorOps[F, E, A] = new BIOSyntax.BIOFunctorOps[F, E, A](self)
    @inline final def BIOFunctor[F[+_, +_]: Functor2]: Functor2[F] = implicitly
  }
  trait BIOImplicitPuns14 {
<<<<<<< HEAD
    @deprecated("Use BIOError", "1.0")
    @inline implicit final def BIOMonadError[F[+_, +_]: Error2, E, A](self: F[E, A]): BIOSyntax.BIOErrorOps[F, E, A] =
      new BIOSyntax.BIOErrorOps[F, E, A](self)
    @deprecated("Use BIOError", "1.0")
=======
    @deprecated("Use Error2", "0.11")
    @inline implicit final def BIOMonadError[F[+_, +_]: Error2, E, A](self: F[E, A]): BIOSyntax.BIOErrorOps[F, E, A] =
      new BIOSyntax.BIOErrorOps[F, E, A](self)
    @deprecated("Use Error2", "0.11")
>>>>>>> e5349bb8
    @inline final def BIOMonadError[F[+_, +_]: Error2]: Error2[F] = implicitly
  }

}<|MERGE_RESOLUTION|>--- conflicted
+++ resolved
@@ -263,17 +263,10 @@
     @inline final def BIOFunctor[F[+_, +_]: Functor2]: Functor2[F] = implicitly
   }
   trait BIOImplicitPuns14 {
-<<<<<<< HEAD
-    @deprecated("Use BIOError", "1.0")
-    @inline implicit final def BIOMonadError[F[+_, +_]: Error2, E, A](self: F[E, A]): BIOSyntax.BIOErrorOps[F, E, A] =
-      new BIOSyntax.BIOErrorOps[F, E, A](self)
-    @deprecated("Use BIOError", "1.0")
-=======
     @deprecated("Use Error2", "0.11")
     @inline implicit final def BIOMonadError[F[+_, +_]: Error2, E, A](self: F[E, A]): BIOSyntax.BIOErrorOps[F, E, A] =
       new BIOSyntax.BIOErrorOps[F, E, A](self)
     @deprecated("Use Error2", "0.11")
->>>>>>> e5349bb8
     @inline final def BIOMonadError[F[+_, +_]: Error2]: Error2[F] = implicitly
   }
 
