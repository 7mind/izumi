package izumi.functional.bio.syntax

import cats.data.Kleisli
import izumi.functional.bio.{Applicative3, ApplicativeError3, Arrow3, ArrowChoice3, Ask3, Async3, Bifunctor3, Bracket3, Concurrent3, Error3, Exit, Fiber3, Fork3, Functor3, Guarantee3, IO3, Local3, Monad3, Panic3, Parallel3, Profunctor3, Temporal3, WithFilter}
import izumi.fundamentals.platform.language.{SourceFilePositionMaterializer, unused}

import scala.concurrent.duration.{Duration, FiniteDuration}
import scala.language.implicitConversions

object BIO3Syntax {

  class BIOFunctor3Ops[+FR[-_, +_, +_], -R, +E, +A](protected[this] val r: FR[R, E, A])(implicit protected[this] val F: Functor3[FR]) {
    @inline final def map[B](f: A => B): FR[R, E, B] = F.map(r)(f)

    @inline final def as[B](b: => B): FR[R, E, B] = F.map(r)(_ => b)
    @inline final def void: FR[R, E, Unit] = F.void(r)
    @inline final def widen[A1](implicit @unused ev: A <:< A1): FR[R, E, A1] = r.asInstanceOf[FR[R, E, A1]]
  }

  final class BIOBifunctor3Ops[+FR[-_, +_, +_], -R, +E, +A](protected[this] val r: FR[R, E, A])(implicit protected[this] val F: Bifunctor3[FR]) {
    @inline final def leftMap[E2](f: E => E2): FR[R, E2, A] = F.leftMap(r)(f)
    @inline final def bimap[E2, B](f: E => E2, g: A => B): FR[R, E2, B] = F.bimap(r)(f, g)

    @inline final def widenError[E1 >: E]: FR[R, E1, A] = r
    @inline final def widenBoth[E1 >: E, A1](implicit @unused ev2: A <:< A1): FR[R, E1, A1] = r.asInstanceOf[FR[R, E1, A1]]
  }

  class BIOApplicative3Ops[FR[-_, +_, +_], -R, +E, +A](override protected[this] val r: FR[R, E, A])(implicit override protected[this] val F: Applicative3[FR])
    extends BIOFunctor3Ops(r) {

    /** execute two operations in order, return result of second operation */
    @inline final def *>[R1 <: R, E1 >: E, B](f0: => FR[R1, E1, B]): FR[R1, E1, B] = F.*>(r, f0)

    /** execute two operations in order, same as `*>`, but return result of first operation */
    @inline final def <*[R1 <: R, E1 >: E, B](f0: => FR[R1, E1, B]): FR[R1, E1, A] = F.<*(r, f0)

    /** execute two operations in order, return result of both operations */
    @inline final def zip[R1 <: R, E1 >: E, B, C](r2: => FR[R1, E1, B]): FR[R1, E1, (A, B)] = F.map2(r, r2)(_ -> _)

    /** execute two operations in order, map their results */
    @inline final def map2[R1 <: R, E1 >: E, B, C](r2: => FR[R1, E1, B])(f: (A, B) => C): FR[R1, E1, C] = F.map2(r, r2)(f)

    @inline final def forever: FR[R, E, Nothing] = F.forever(r)
  }

  class BIOGuarantee3Ops[FR[-_, +_, +_], -R, +E, +A](override protected[this] val r: FR[R, E, A])(implicit override protected[this] val F: Guarantee3[FR])
    extends BIOApplicative3Ops(r) {
    @inline final def guarantee[R1 <: R](cleanup: FR[R1, Nothing, Unit]): FR[R1, E, A] = F.guarantee(r, cleanup)
  }

  final class BIOMonad3Ops[FR[-_, +_, +_], -R, +E, +A](override protected[this] val r: FR[R, E, A])(implicit override protected[this] val F: Monad3[FR])
    extends BIOApplicative3Ops(r) {
    @inline final def flatMap[R1 <: R, E1 >: E, B](f0: A => FR[R1, E1, B]): FR[R1, E1, B] = F.flatMap[R1, E1, A, B](r)(f0)
    @inline final def tap[R1 <: R, E1 >: E, B](f0: A => FR[R1, E1, Unit]): FR[R1, E1, A] = F.flatMap[R1, E1, A, A](r)(a => F.map(f0(a))(_ => a))

    @inline final def flatten[R1 <: R, E1 >: E, A1](implicit ev: A <:< FR[R1, E1, A1]): FR[R1, E1, A1] = F.flatten(F.widen(r))
  }

  class BIOApplicativeError3Ops[FR[-_, +_, +_], -R, +E, +A](
    override protected[this] val r: FR[R, E, A]
  )(implicit override protected[this] val F: ApplicativeError3[FR]
  ) extends BIOGuarantee3Ops(r) {
    @inline final def leftMap[E2](f: E => E2): FR[R, E2, A] = F.leftMap(r)(f)
    @inline final def bimap[E2, B](f: E => E2, g: A => B): FR[R, E2, B] = F.bimap(r)(f, g)

    @inline final def orElse[R1 <: R, E2, A1 >: A](r2: => FR[R1, E2, A1]): FR[R1, E2, A1] = F.orElse(r, r2)
    @inline final def leftMap2[R1 <: R, E2, A1 >: A, E3](r2: => FR[R1, E2, A1])(f: (E, E2) => E3): FR[R1, E3, A1] = F.leftMap2(r, r2)(f)

    @inline final def widenError[E1 >: E]: FR[R, E1, A] = r
    @inline final def widenBoth[E1 >: E, A1](implicit @unused ev2: A <:< A1): FR[R, E1, A1] = r.asInstanceOf[FR[R, E1, A1]]
  }

  class BIOError3Ops[FR[-_, +_, +_], -R, +E, +A](override protected[this] val r: FR[R, E, A])(implicit override protected[this] val F: Error3[FR])
    extends BIOApplicativeError3Ops(r) {
    @inline final def flatMap[R1 <: R, E1 >: E, B](f0: A => FR[R1, E1, B]): FR[R1, E1, B] = F.flatMap[R1, E1, A, B](r)(f0)
    @inline final def tap[R1 <: R, E1 >: E, B](f0: A => FR[R1, E1, Unit]): FR[R1, E1, A] = F.flatMap[R1, E1, A, A](r)(a => F.map(f0(a))(_ => a))

    @inline final def flatten[R1 <: R, E1 >: E, A1](implicit ev: A <:< FR[R1, E1, A1]): FR[R1, E1, A1] = F.flatten(F.widen(r))

    @inline final def catchAll[R1 <: R, E2, A2 >: A](h: E => FR[R1, E2, A2]): FR[R1, E2, A2] = F.catchAll[R1, E, A2, E2](r)(h)
    @inline final def catchSome[R1 <: R, E1 >: E, A2 >: A](h: PartialFunction[E, FR[R1, E1, A2]]): FR[R1, E1, A2] = F.catchSome[R1, E, A2, E1](r)(h)

    @inline final def redeem[R1 <: R, E2, B](err: E => FR[R1, E2, B], succ: A => FR[R1, E2, B]): FR[R1, E2, B] = F.redeem[R1, E, A, E2, B](r)(err, succ)
    @inline final def redeemPure[B](err: E => B, succ: A => B): FR[R, Nothing, B] = F.redeemPure(r)(err, succ)

    @inline final def attempt: FR[R, Nothing, Either[E, A]] = F.attempt(r)

    @inline final def tapError[R1 <: R, E1 >: E](f: E => FR[R1, E1, Unit]): FR[R1, E1, A] = F.tapError[R1, E, A, E1](r)(f)

    @inline final def leftFlatMap[R1 <: R, E2](f: E => FR[R1, Nothing, E2]): FR[R1, E2, A] = F.leftFlatMap[R1, E, A, E2](r)(f)
    @inline final def flip: FR[R, A, E] = F.flip(r)

    @inline final def tapBoth[R1 <: R, E1 >: E, E2 >: E1](err: E => FR[R1, E1, Unit])(succ: A => FR[R1, E2, Unit]): FR[R1, E2, A] = F.tapBoth[R1, E, A, E2](r)(err, succ)

    @inline final def fromEither[R1 <: R, E1 >: E, A1](implicit ev: A <:< Either[E1, A1]): FR[R1, E1, A1] = F.flatMap[R1, E1, A, A1](r)(F.fromEither[E1, A1](_))
    @inline final def fromOption[R1 <: R, E1 >: E, A1](errorOnNone: => E1)(implicit ev1: A <:< Option[A1]): FR[R1, E1, A1] =
      F.flatMap[R1, E1, A, A1](r)(F.fromOption(errorOnNone)(_))

    /** for-comprehensions sugar:
      *
      * {{{
      *   for {
      *     (1, 2) <- F.pure((2, 1))
      *   } yield ()
      * }}}
      *
      * Use [[widenError]] to for pattern matching with non-Throwable errors:
      *
      * {{{
      *   val f = for {
      *     (1, 2) <- F.pure((2, 1)).widenError[Option[Unit]]
      *   } yield ()
      *   // f: F[Option[Unit], Unit] = F.fail(Some(())
      * }}}
      */
    @inline final def withFilter[E1 >: E](predicate: A => Boolean)(implicit filter: WithFilter[E1], pos: SourceFilePositionMaterializer): FR[R, E1, A] =
      F.withFilter[R, E1, A](r)(predicate)
  }

  class BIOBracket3Ops[FR[-_, +_, +_], -R, +E, +A](override protected[this] val r: FR[R, E, A])(implicit override protected[this] val F: Bracket3[FR])
    extends BIOError3Ops(r) {
    @inline final def bracket[R1 <: R, E1 >: E, B](release: A => FR[R1, Nothing, Unit])(use: A => FR[R1, E1, B]): FR[R1, E1, B] =
      F.bracket(r: FR[R1, E1, A])(release)(use)
    @inline final def bracketCase[R1 <: R, E1 >: E, B](release: (A, Exit[E1, B]) => FR[R1, Nothing, Unit])(use: A => FR[R1, E1, B]): FR[R1, E1, B] =
      F.bracketCase(r: FR[R1, E1, A])(release)(use)
    @inline final def guaranteeCase[R1 <: R](cleanup: Exit[E, A] => FR[R1, Nothing, Unit]): FR[R1, E, A] = F.guaranteeCase(r, cleanup)
  }

  class BIOPanic3Ops[FR[-_, +_, +_], -R, +E, +A](override protected[this] val r: FR[R, E, A])(implicit override protected[this] val F: Panic3[FR])
    extends BIOBracket3Ops(r) {
    @inline final def sandbox: FR[R, Exit.Failure[E], A] = F.sandbox(r)
    @inline final def sandboxExit: FR[R, Nothing, Exit[E, A]] = F.redeemPure(F.sandbox(r))(identity, Exit.Success(_))
    @deprecated("renamed to sandboxExit", "1.0")
    @inline final def sandboxBIOExit = sandboxExit

    /**
      * Catch all _defects_ in this effect and convert them to Throwable
      * Example:
      *
      * {{{
      *   F.pure(1)
      *     .map(_ => ???)
      *     .sandboxThrowable
      *     .catchAll(_ => BIO(println("Caught error!")))
      * }}}
      */
    @inline final def sandboxToThrowable(implicit ev: E <:< Throwable): FR[R, Throwable, A] =
      F.leftMap(F.sandbox(r))(_.toThrowable)

    /** Convert Throwable typed error into a defect */
    @inline final def orTerminate(implicit ev: E <:< Throwable): FR[R, Nothing, A] = F.catchAll(r)(F.terminate(_))
  }

  class BIO3Ops[FR[-_, +_, +_], -R, +E, +A](override protected[this] val r: FR[R, E, A])(implicit override protected[this] val F: IO3[FR]) extends BIOPanic3Ops(r) {
    @inline final def bracketAuto[R1 <: R, E1 >: E, B](use: A => FR[R1, E1, B])(implicit ev: A <:< AutoCloseable): FR[R1, E1, B] =
      F.bracket(r: FR[R1, E1, A])(c => F.sync(c.close()))(use)
  }

  class BIOParallel3Ops[FR[-_, +_, +_], -R, +E, +A](protected[this] val r: FR[R, E, A])(implicit protected[this] val F: Parallel3[FR]) {
    @inline final def zipWithPar[R1 <: R, E1 >: E, B, C](that: FR[R1, E1, B])(f: (A, B) => C): FR[R1, E1, C] = F.zipWithPar(r, that)(f)
    @inline final def zipPar[R1 <: R, E1 >: E, B](that: FR[R1, E1, B]): FR[R1, E1, (A, B)] = F.zipPar(r, that)
    @inline final def zipParLeft[R1 <: R, E1 >: E, B](that: FR[R1, E1, B]): FR[R1, E1, A] = F.zipParLeft(r, that)
    @inline final def zipParRight[R1 <: R, E1 >: E, B](that: FR[R1, E1, B]): FR[R1, E1, B] = F.zipParRight(r, that)
  }

  class BIOConcurrent3Ops[FR[-_, +_, +_], -R, +E, +A](override protected[this] val r: FR[R, E, A])(implicit override protected[this] val F: Concurrent3[FR])
    extends BIOParallel3Ops(r) {
    @inline final def race[R1 <: R, E1 >: E, A1 >: A](that: FR[R1, E1, A1]): FR[R1, E1, A1] = F.race(r, that)
    @inline final def racePair[R1 <: R, E1 >: E, A1 >: A](that: FR[R1, E1, A1]): FR[R1, E1, Either[(A, Fiber3[FR, E1, A1]), (Fiber3[FR, E1, A], A1)]] =
      F.racePair(r, that)
    @inline final def uninterruptible: FR[R, E, A] = F.uninterruptible(r)
  }

  class BIOAsync3Ops[FR[-_, +_, +_], -R, +E, +A](override protected[this] val r: FR[R, E, A])(implicit override protected[this] val F: Async3[FR]) extends BIO3Ops(r) {
    @inline final def zipWithPar[R1 <: R, E1 >: E, B, C](that: FR[R1, E1, B])(f: (A, B) => C): FR[R1, E1, C] = F.zipWithPar(r, that)(f)
    @inline final def zipPar[R1 <: R, E1 >: E, B](that: FR[R1, E1, B]): FR[R1, E1, (A, B)] = F.zipPar(r, that)
    @inline final def zipParLeft[R1 <: R, E1 >: E, B](that: FR[R1, E1, B]): FR[R1, E1, A] = F.zipParLeft(r, that)
    @inline final def zipParRight[R1 <: R, E1 >: E, B](that: FR[R1, E1, B]): FR[R1, E1, B] = F.zipParRight(r, that)

    @inline final def race[R1 <: R, E1 >: E, A1 >: A](that: FR[R1, E1, A1]): FR[R1, E1, A1] = F.race(r, that)
    @inline final def racePair[R1 <: R, E1 >: E, A1 >: A](that: FR[R1, E1, A1]): FR[R1, E1, Either[(A, Fiber3[FR, E1, A1]), (Fiber3[FR, E1, A], A1)]] =
      F.racePair(r, that)
    @inline final def uninterruptible: FR[R, E, A] = F.uninterruptible(r)
  }

  final class BIOTemporal3Ops[FR[-_, +_, +_], -R, +E, +A](protected[this] val r: FR[R, E, A])(implicit protected[this] val F: Temporal3[FR]) {
    @inline final def retryOrElse[R1 <: R, A2 >: A, E2](duration: FiniteDuration, orElse: => FR[R1, E2, A2]): FR[R1, E2, A2] =
      F.retryOrElse[R1, E, A2, E2](r)(duration, orElse)
    @inline final def repeatUntil[E1 >: E, A2](tooManyAttemptsError: => E1, sleep: FiniteDuration, maxAttempts: Int)(implicit ev: A <:< Option[A2]): FR[R, E1, A2] =
      F.repeatUntil[R, E1, A2](new BIOFunctor3Ops(r)(F.InnerF).widen)(tooManyAttemptsError, sleep, maxAttempts)

    @inline final def timeout(duration: Duration): FR[R, E, Option[A]] = F.timeout(duration)(r)
    @inline final def timeoutFail[E1 >: E](e: E1)(duration: Duration): FR[R, E1, A] = F.timeoutFail(duration)(e, r)
  }

  final class BIOFork3Ops[FR[-_, +_, +_], -R, +E, +A](private val r: FR[R, E, A])(implicit private val F: Fork3[FR]) {
    @inline final def fork: FR[R, Nothing, Fiber3[FR, E, A]] = F.fork(r)
  }

  class BIOProfunctorOps[+FR[-_, +_, +_], -R, +E, +A](protected[this] val r: FR[R, E, A])(implicit protected[this] val F: Profunctor3[FR]) {
    @inline final def dimap[R1, A1](f: R1 => R)(g: A => A1): FR[R1, E, A1] = F.dimap(r)(f)(g)
  }

  class BIOArrowOps[FR[-_, +_, +_], -R, +E, +A](override protected[this] val r: FR[R, E, A])(implicit override protected[this] val F: Arrow3[FR])
    extends BIOProfunctorOps(r) {
    @inline final def andThen[E1 >: E, A1](g: FR[A, E1, A1]): FR[R, E1, A1] = F.andThen(r, g)
    @inline final def compose[E1 >: E, R1](g: FR[R1, E1, R]): FR[R1, E1, A] = F.andThen(g, r)
  }

  class BIOArrowChoiceOps[FR[-_, +_, +_], -R, +E, +A](override protected[this] val r: FR[R, E, A])(implicit override protected[this] val F: ArrowChoice3[FR])
    extends BIOArrowOps(r) {
    @inline final def choice[R1 <: R, E1 >: E, A1 >: A, R2](g: FR[R2, E1, A1]): FR[Either[R1, R2], E1, A1] = F.choice(r, g)
    @inline final def choose[R1 <: R, E1 >: E, R2, A1](g: FR[R2, E1, A1]): FR[Either[R1, R2], E1, Either[A, A1]] = F.choose(r, g)
  }

  final class BIOLocalOps[FR[-_, +_, +_], -R, +E, +A](protected[this] override val r: FR[R, E, A])(implicit override protected[this] val F: Local3[FR])
    extends BIOArrowChoiceOps(r) {
    @inline final def provide(env: => R): FR[Any, E, A] = F.provide(r)(env)
    @inline final def contramap[R0 <: R](f: R0 => R): FR[R0, E, A] = F.contramap(r)(f)
  }

  final class BIOLocalOpsKleisliSyntax[FR[-_, +_, +_], R, E, A](private val r: FR[R, E, A])(implicit private val F: Local3[FR]) {
    @inline final def toKleisli: Kleisli[FR[Any, E, ?], R, A] = F.toKleisli(r)
  }

  trait BIO3ImplicitPuns extends BIO3ImplicitPuns1 {
    @inline implicit final def BIOTemporal3[FR[-_, +_, +_]: Temporal3, R, E, A](self: FR[R, E, A]): BIO3Syntax.BIOTemporal3Ops[FR, R, E, A] =
      new BIO3Syntax.BIOTemporal3Ops[FR, R, E, A](self)
    @inline implicit final def BIOTemporal3[FR[-_, +_, +_]: Error3, R, E, A](self: FR[R, E, A]): BIO3Syntax.BIOError3Ops[FR, R, E, A] =
      new BIO3Syntax.BIOError3Ops[FR, R, E, A](self)
    @inline final def BIOTemporal3[FR[-_, +_, +_]: Temporal3]: Temporal3[FR] = implicitly

    @inline implicit final def BIOFork3[FR[-_, +_, +_]: Fork3, R, E, A](self: FR[R, E, A]): BIO3Syntax.BIOFork3Ops[FR, R, E, A] =
      new BIO3Syntax.BIOFork3Ops[FR, R, E, A](self)
    @inline final def BIOFork3[FR[-_, +_, +_]: Fork3]: Fork3[FR] = implicitly
  }
  trait BIO3ImplicitPuns1 extends BIO3ImplicitPuns2 {
    @inline implicit final def BIOAsync3[FR[-_, +_, +_]: Async3, R, E, A](self: FR[R, E, A]): BIO3Syntax.BIOAsync3Ops[FR, R, E, A] =
      new BIO3Syntax.BIOAsync3Ops[FR, R, E, A](self)
    @inline final def BIOAsync3[FR[-_, +_, +_]: Async3]: Async3[FR] = implicitly
  }
  trait BIO3ImplicitPuns2 extends BIO3ImplicitPuns3 {
    @inline implicit final def BIOConcurrent3[FR[-_, +_, +_]: Concurrent3, R, E, A](self: FR[R, E, A]): BIO3Syntax.BIOConcurrent3Ops[FR, R, E, A] =
      new BIO3Syntax.BIOConcurrent3Ops[FR, R, E, A](self)
    @inline implicit final def BIOConcurrent3[FR[-_, +_, +_]: Panic3, R, E, A](self: FR[R, E, A]): BIO3Syntax.BIOPanic3Ops[FR, R, E, A] =
      new BIO3Syntax.BIOPanic3Ops[FR, R, E, A](self)
    @inline final def BIOConcurrent3[FR[-_, +_, +_]: Concurrent3]: Concurrent3[FR] = implicitly
  }
  trait BIO3ImplicitPuns3 extends BIO3ImplicitPuns4 {
    @inline implicit final def BIOParallel3[FR[-_, +_, +_]: Parallel3, R, E, A](self: FR[R, E, A]): BIO3Syntax.BIOParallel3Ops[FR, R, E, A] =
      new BIO3Syntax.BIOParallel3Ops[FR, R, E, A](self)
    @inline implicit final def BIOParallel3[F[-_, +_, +_]: Monad3, R, E, A](self: F[R, E, A]): BIO3Syntax.BIOMonad3Ops[F, R, E, A] =
      new BIO3Syntax.BIOMonad3Ops[F, R, E, A](self)
    @inline final def BIOParallel3[FR[-_, +_, +_]: Parallel3]: Parallel3[FR] = implicitly
  }
  trait BIO3ImplicitPuns4 extends BIO3ImplicitPuns5 {
    @inline implicit final def BIO3[FR[-_, +_, +_]: IO3, R, E, A](self: FR[R, E, A]): BIO3Syntax.BIO3Ops[FR, R, E, A] = new BIO3Syntax.BIO3Ops[FR, R, E, A](self)
    /**
      * Shorthand for [[IO3#syncThrowable]]
      *
      * {{{
      *   IO3(println("Hello world!"))
      * }}}
      */
    @inline final def BIO3[FR[-_, +_, +_], A](effect: => A)(implicit F: IO3[FR]): FR[Any, Throwable, A] = F.syncThrowable(effect)
    @inline final def BIO3[FR[-_, +_, +_]: IO3]: IO3[FR] = implicitly
  }
  trait BIO3ImplicitPuns5 extends BIO3ImplicitPuns6 {
    @inline implicit final def BIOPanic3[FR[-_, +_, +_]: Panic3, R, E, A](self: FR[R, E, A]): BIO3Syntax.BIOPanic3Ops[FR, R, E, A] =
      new BIO3Syntax.BIOPanic3Ops[FR, R, E, A](self)
    @inline final def BIOPanic3[FR[-_, +_, +_]: Panic3]: Panic3[FR] = implicitly
  }
  trait BIO3ImplicitPuns6 extends BIO3ImplicitPuns7 {
    @inline implicit final def BIOBracket3[FR[-_, +_, +_]: Bracket3, R, E, A](self: FR[R, E, A]): BIO3Syntax.BIOBracket3Ops[FR, R, E, A] =
      new BIO3Syntax.BIOBracket3Ops[FR, R, E, A](self)
    @inline final def BIOBracket3[FR[-_, +_, +_]: Bracket3]: Bracket3[FR] = implicitly
  }
  trait BIO3ImplicitPuns7 extends BIO3ImplicitPuns8 {
    @inline implicit final def BIOError3[FR[-_, +_, +_]: Error3, R, E, A](self: FR[R, E, A]): BIO3Syntax.BIOError3Ops[FR, R, E, A] =
      new BIO3Syntax.BIOError3Ops[FR, R, E, A](self)
    @inline final def BIOError3[FR[-_, +_, +_]: Error3]: Error3[FR] = implicitly
  }
  trait BIO3ImplicitPuns8 extends BIO3ImplicitPuns9 {
    @inline implicit final def BIOApplicativeError3[FR[-_, +_, +_]: ApplicativeError3, R, E, A](self: FR[R, E, A]): BIO3Syntax.BIOApplicativeError3Ops[FR, R, E, A] =
      new BIO3Syntax.BIOApplicativeError3Ops[FR, R, E, A](self)
    @inline final def BIOApplicativeError3[FR[-_, +_, +_]: ApplicativeError3]: ApplicativeError3[FR] = implicitly
  }
  trait BIO3ImplicitPuns9 extends BIO3ImplicitPuns10 {
    @inline implicit final def BIOGuarantee3[FR[-_, +_, +_]: Guarantee3, R, E, A](self: FR[R, E, A]): BIO3Syntax.BIOGuarantee3Ops[FR, R, E, A] =
      new BIO3Syntax.BIOGuarantee3Ops[FR, R, E, A](self)
    @inline final def BIOGuarantee3[FR[-_, +_, +_]: Guarantee3]: Guarantee3[FR] = implicitly
  }
  trait BIO3ImplicitPuns10 extends BIO3ImplicitPuns11 {
    @inline implicit final def BIOMonad3[FR[-_, +_, +_]: Monad3, R, E, A](self: FR[R, E, A]): BIO3Syntax.BIOMonad3Ops[FR, R, E, A] =
      new BIO3Syntax.BIOMonad3Ops[FR, R, E, A](self)
    @inline final def BIOMonad3[FR[-_, +_, +_]: Monad3]: Monad3[FR] = implicitly
  }
  trait BIO3ImplicitPuns11 extends BIO3ImplicitPuns12 {
    @inline implicit final def BIOApplicative3[FR[-_, +_, +_]: Applicative3, R, E, A](self: FR[R, E, A]): BIO3Syntax.BIOApplicative3Ops[FR, R, E, A] =
      new BIO3Syntax.BIOApplicative3Ops[FR, R, E, A](self)
    @inline final def BIOApplicative3[FR[-_, +_, +_]: Applicative3]: Applicative3[FR] = implicitly
  }
  trait BIO3ImplicitPuns12 extends BIO3ImplicitPuns13 {
    @inline implicit final def BIOBifunctor3[FR[-_, +_, +_]: Bifunctor3, R, E, A](self: FR[R, E, A]): BIO3Syntax.BIOBifunctor3Ops[FR, R, E, A] =
      new BIO3Syntax.BIOBifunctor3Ops[FR, R, E, A](self)
    @inline implicit final def BIOBifunctor3[FR[-_, +_, +_]: Functor3, R, E, A](self: FR[R, E, A]): BIO3Syntax.BIOFunctor3Ops[FR, R, E, A] =
      new BIO3Syntax.BIOFunctor3Ops[FR, R, E, A](self)
    @inline final def BIOBifunctor3[FR[-_, +_, +_]: Bifunctor3]: Bifunctor3[FR] = implicitly
  }
  trait BIO3ImplicitPuns13 extends BIOImplicitPuns14 {
    @inline implicit final def BIOFunctor3[FR[-_, +_, +_]: Functor3, R, E, A](self: FR[R, E, A]): BIO3Syntax.BIOFunctor3Ops[FR, R, E, A] =
      new BIO3Syntax.BIOFunctor3Ops[FR, R, E, A](self)
    @inline final def BIOFunctor3[FR[-_, +_, +_]: Functor3]: Functor3[FR] = implicitly
  }
  trait BIOImplicitPuns14 extends BIOImplicitPuns15 {
    // Note, as long as these auxilary conversions to BIOMonad/Applicative/Functor syntaxes etc.
    // have the same output type as BIOMonad3/etc conversions above, they will avoid the specificity rule
    // and _will not_ clash (because the outputs are equal, not <:<).
    // If you merge them into `BIOLocalSyntax with BIOMonad3`, they _will_ start clashing

    @inline implicit final def BIOLocal[FR[-_, +_, +_]: Local3, R, E, A](self: FR[R, E, A]): BIO3Syntax.BIOLocalOps[FR, R, E, A] =
      new BIO3Syntax.BIOLocalOps[FR, R, E, A](self)
    @inline implicit final def BIOLocal[FR[-_, +_, +_]: Monad3, R, E, A](self: FR[R, E, A]): BIO3Syntax.BIOMonad3Ops[FR, R, E, A] =
      new BIO3Syntax.BIOMonad3Ops[FR, R, E, A](self)
    @inline implicit final def BIOLocal[FR[-_, +_, +_]: Local3, R, E, A](
      self: FR[R, E, A]
    )(implicit d1: DummyImplicit
    ): BIO3Syntax.BIOLocalOpsKleisliSyntax[FR, R, E, A] = new BIO3Syntax.BIOLocalOpsKleisliSyntax[FR, R, E, A](self)
    @inline final def BIOLocal[FR[-_, +_, +_]: Local3]: Local3[FR] = implicitly
  }
  trait BIOImplicitPuns15 extends BIOImplicitPuns16 {
    @inline implicit final def BIOMonadAsk[FR[-_, +_, +_]: Monad3, R, E, A](self: FR[R, E, A]): BIO3Syntax.BIOMonad3Ops[FR, R, E, A] =
      new BIO3Syntax.BIOMonad3Ops[FR, R, E, A](self)
    @inline final def BIOMonadAsk[FR[-_, +_, +_]: Ask3]: Ask3[FR] = implicitly
  }
  trait BIOImplicitPuns16 extends BIOImplicitPuns17 {
    @inline implicit final def BIOAsk[FR[-_, +_, +_]: Applicative3, R, E, A](self: FR[R, E, A]): BIO3Syntax.BIOApplicative3Ops[FR, R, E, A] =
      new BIO3Syntax.BIOApplicative3Ops[FR, R, E, A](self)
    @inline final def BIOAsk[FR[-_, +_, +_]: Ask3]: Ask3[FR] = implicitly
  }
  trait BIOImplicitPuns17 extends BIOImplicitPuns18 {
    @inline implicit final def BIOArrowChoice[FR[-_, +_, +_]: ArrowChoice3, R, E, A](self: FR[R, E, A]): BIO3Syntax.BIOArrowChoiceOps[FR, R, E, A] =
      new BIO3Syntax.BIOArrowChoiceOps[FR, R, E, A](self)
    @inline implicit final def BIOArrowChoice[FR[-_, +_, +_]: Functor3, R, E, A](self: FR[R, E, A]): BIO3Syntax.BIOFunctor3Ops[FR, R, E, A] =
      new BIO3Syntax.BIOFunctor3Ops[FR, R, E, A](self)
    @inline final def BIOArrowChoice[FR[-_, +_, +_]: ArrowChoice3]: ArrowChoice3[FR] = implicitly
  }
  trait BIOImplicitPuns18 extends BIOImplicitPuns19 {
    @inline implicit final def BIOArrow[FR[-_, +_, +_]: Arrow3, R, E, A](self: FR[R, E, A]): BIO3Syntax.BIOArrowOps[FR, R, E, A] =
      new BIO3Syntax.BIOArrowOps[FR, R, E, A](self)
    @inline implicit final def BIOArrow[FR[-_, +_, +_]: Functor3, R, E, A](self: FR[R, E, A]): BIO3Syntax.BIOFunctor3Ops[FR, R, E, A] =
      new BIO3Syntax.BIOFunctor3Ops[FR, R, E, A](self)
    @inline final def BIOArrow[FR[-_, +_, +_]: Arrow3]: Arrow3[FR] = implicitly
  }
  trait BIOImplicitPuns19 extends BIOImplicitPuns20 {
    @inline implicit final def BIOProfunctor[FR[-_, +_, +_]: Profunctor3, R, E, A](self: FR[R, E, A]): BIO3Syntax.BIOProfunctorOps[FR, R, E, A] =
      new BIO3Syntax.BIOProfunctorOps[FR, R, E, A](self)
    @inline implicit final def BIOProfunctor[FR[-_, +_, +_]: Functor3, R, E, A](self: FR[R, E, A]): BIO3Syntax.BIOFunctor3Ops[FR, R, E, A] =
      new BIO3Syntax.BIOFunctor3Ops[FR, R, E, A](self)
    @inline final def BIOProfunctor[FR[-_, +_, +_]: Profunctor3]: Profunctor3[FR] = implicitly
  }
  trait BIOImplicitPuns20 {
<<<<<<< HEAD
    @deprecated("Use BIOError3", "1.0")
    @inline implicit final def BIOMonadError3[FR[-_, +_, +_]: Error3, R, E, A](self: FR[R, E, A]): BIO3Syntax.BIOError3Ops[FR, R, E, A] =
      new BIO3Syntax.BIOError3Ops[FR, R, E, A](self)
    @deprecated("Use BIOError3", "1.0")
=======
    @deprecated("Use Error3", "0.11")
    @inline implicit final def BIOMonadError3[FR[-_, +_, +_]: Error3, R, E, A](self: FR[R, E, A]): BIO3Syntax.BIOError3Ops[FR, R, E, A] =
      new BIO3Syntax.BIOError3Ops[FR, R, E, A](self)
    @deprecated("Use Error3", "0.11")
>>>>>>> e5349bb8
    @inline final def BIOMonadError3[FR[-_, +_, +_]: Error3]: Error3[FR] = implicitly
  }

}<|MERGE_RESOLUTION|>--- conflicted
+++ resolved
@@ -360,17 +360,10 @@
     @inline final def BIOProfunctor[FR[-_, +_, +_]: Profunctor3]: Profunctor3[FR] = implicitly
   }
   trait BIOImplicitPuns20 {
-<<<<<<< HEAD
-    @deprecated("Use BIOError3", "1.0")
-    @inline implicit final def BIOMonadError3[FR[-_, +_, +_]: Error3, R, E, A](self: FR[R, E, A]): BIO3Syntax.BIOError3Ops[FR, R, E, A] =
-      new BIO3Syntax.BIOError3Ops[FR, R, E, A](self)
-    @deprecated("Use BIOError3", "1.0")
-=======
     @deprecated("Use Error3", "0.11")
     @inline implicit final def BIOMonadError3[FR[-_, +_, +_]: Error3, R, E, A](self: FR[R, E, A]): BIO3Syntax.BIOError3Ops[FR, R, E, A] =
       new BIO3Syntax.BIOError3Ops[FR, R, E, A](self)
     @deprecated("Use Error3", "0.11")
->>>>>>> e5349bb8
     @inline final def BIOMonadError3[FR[-_, +_, +_]: Error3]: Error3[FR] = implicitly
   }
 
