--- conflicted
+++ resolved
@@ -20,28 +20,7 @@
   /**
     * Automatic converters from BIO* hierarchy to equivalent cats & cats-effect classes.
     */
-<<<<<<< HEAD
   val catz: BIOCatsConversions = new BIOCatsConversions {}
-=======
-  final object catz extends BIOCatsConversions
-
-  @inline implicit final def ToFunctorOps[F[_, + _] : BIOFunctor, E, A](self: F[E, A]): BIOSyntax.BIOFunctorOps[F, E, A] = new BIOSyntax.BIOFunctorOps[F, E, A](self)
-  @inline implicit final def ToBifunctorOps[F[+_, +_] : BIOBifunctor, E, A](self: F[E, A]): BIOSyntax.BIOBifunctorOps[F, E, A] = new BIOSyntax.BIOBifunctorOps[F, E, A](self)
-  @inline implicit final def ToApplicativeOps[F[+_, +_] : BIOApplicative, E, A](self: F[E, A]): BIOSyntax.BIOApplicativeOps[F, E, A] = new BIOSyntax.BIOApplicativeOps[F, E, A](self)
-  @inline implicit final def ToGuaranteeOps[F[+_, +_] : BIOGuarantee, E, A](self: F[E, A]): BIOSyntax.BIOGuaranteeOps[F, E, A] = new BIOSyntax.BIOGuaranteeOps[F, E, A](self)
-  @inline implicit final def ToMonadErrorOps[F[+_, +_] : BIOMonadError, E, A](self: F[E, A]): BIOSyntax.BIOMonadErrorOps[F, E, A] = new BIOSyntax.BIOMonadErrorOps[F, E, A](self)
-  @inline implicit final def ToMonadOps[F[+_, +_] : BIOMonad, E, A](self: F[E, A]): BIOSyntax.BIOMonadOps[F, E, A] = new BIOSyntax.BIOMonadOps[F, E, A](self)
-  @inline implicit final def ToErrorOps[F[+_, +_] : BIOError, E, A](self: F[E, A]): BIOSyntax.BIOErrorOps[F, E, A] = new BIOSyntax.BIOErrorOps[F, E, A](self)
-  @inline implicit final def ToBracketOps[F[+_, +_] : BIOBracket, E, A](self: F[E, A]): BIOSyntax.BIOBracketOps[F, E, A] = new BIOSyntax.BIOBracketOps[F, E, A](self)
-  @inline implicit final def ToPanicOps[F[+_, +_] : BIOPanic, E, A](self: F[E, A]): BIOSyntax.BIOPanicOps[F, E, A] = new BIOSyntax.BIOPanicOps[F, E, A](self)
-
-  @inline implicit final def ToOps[F[+_, +_] : BIO, E, A](self: F[E, A]): BIOSyntax.BIOOps[F, E, A] = new BIOSyntax.BIOOps[F, E, A](self)
-
-  @inline implicit final def ToAsyncOps[F[+_, +_] : BIOAsync, E, A](self: F[E, A]): BIOSyntax.BIOAsyncOps[F, E, A] = new BIOSyntax.BIOAsyncOps[F, E, A](self)
-
-  @inline implicit final def ToForkOps[F[_, _] : BIOFork, E, A](self: F[E, A]): BIOSyntax.BIOForkOps[F, E, A] = new BIOSyntax.BIOForkOps[F, E, A](self)
-
->>>>>>> 05859c70
 }
 
 object BIOSyntax {
