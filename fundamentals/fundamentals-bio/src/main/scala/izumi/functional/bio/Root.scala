--- conflicted
+++ resolved
@@ -25,12 +25,9 @@
   @inline implicit final def AttachLocal[FR[-_, +_, +_], R](@unused self: Functor3[FR])(implicit Local: Local3[FR]): Local.type = Local
   @inline implicit final def AttachPrimitives3[FR[-_, +_, +_]](@unused self: Functor3[FR])(implicit Primitives: Primitives3[FR]): Primitives.type =
     Primitives
-<<<<<<< HEAD
   @inline implicit final def AttachScheduler3[FR[-_, +_, +_]](@unused self: Functor3[FR])(implicit Scheduler: Scheduler3[FR]): Scheduler.type = Scheduler
-=======
   @inline implicit final def AttachPrimitivesM3[FR[-_, +_, +_]](@unused self: Functor3[FR])(implicit PrimitivesM: PrimitivesM3[FR]): PrimitivesM.type =
     PrimitivesM
->>>>>>> d14259f9
   @inline implicit final def AttachFork3[FR[-_, +_, +_]](@unused self: Functor3[FR])(implicit Fork: Fork3[FR]): Fork.type = Fork
   @inline implicit final def AttachBlockingIO3[FR[-_, +_, +_]](@unused self: Functor3[FR])(implicit BlockingIO: BlockingIO3[FR]): BlockingIO.type = BlockingIO
 
