package izumi.functional.bio.test

import izumi.functional.bio.{BIOAsync3, BIOFunctor, BIOFunctorInstances, BIOMonad3, BlockingIO, BlockingIO3, BlockingIOInstances, F}
import org.scalatest.wordspec.AnyWordSpec
import zio.{Has, ZIO}
import zio.blocking.Blocking

class BlockingIOSyntaxTest extends AnyWordSpec {

  def `attach BlockingIO methods to a trifunctor BIO`[F[-_, +_, +_]: BIOMonad3: BlockingIO3]: F[Any, Throwable, Int] = {
    F.syncBlocking(2)
  }
  def `attach BlockingIO methods to a bifunctor BIO`[F[+_, +_]: BIOFunctor: BlockingIO]: F[Throwable, Int] = {
    F.syncBlocking(2)
  }
  val _: ZIO[Blocking, Throwable, Int] = {
<<<<<<< HEAD
    implicit val blocking: Blocking = zio.Runtime.unsafeFromLayer(Blocking.live).environment
    `attach BlockingIO methods to a trifunctor BIO`[BlockingIOInstances.ZIOBlocking#l](BIOFunctorInstances.BIOZIO.asInstanceOf[BIOAsync3[BlockingIOInstances.ZIOBlocking#l]], implicitly)
=======
    implicit val blocking: Blocking = Has(Blocking.Service.live)
    `attach BlockingIO methods to a trifunctor BIO`[BlockingIOInstances.ZIOWithBlocking]
>>>>>>> 98ced495
    `attach BlockingIO methods to a bifunctor BIO`[zio.IO]
  }

  "BlockingIO.apply is callable" in {
    class X[F[+_, +_]: BlockingIO] {
      def hello = BlockingIO[F].syncBlocking(println("hello world!"))
    }
    class X3[F[-_, +_, +_]: BlockingIO3] {
      def hello = BlockingIO3[F].syncBlocking(println("hello world!"))
    }

    assert(new X[zio.ZIO[Blocking, +?, +?]].hello != null)
    locally {
      implicit val blocking: Blocking = Has(Blocking.Service.live)
      assert(new X[zio.IO].hello != null)
    }
    assert(new X3[BlockingIOInstances.ZIOWithBlocking].hello != null)
  }

}<|MERGE_RESOLUTION|>--- conflicted
+++ resolved
@@ -14,13 +14,8 @@
     F.syncBlocking(2)
   }
   val _: ZIO[Blocking, Throwable, Int] = {
-<<<<<<< HEAD
-    implicit val blocking: Blocking = zio.Runtime.unsafeFromLayer(Blocking.live).environment
-    `attach BlockingIO methods to a trifunctor BIO`[BlockingIOInstances.ZIOBlocking#l](BIOFunctorInstances.BIOZIO.asInstanceOf[BIOAsync3[BlockingIOInstances.ZIOBlocking#l]], implicitly)
-=======
     implicit val blocking: Blocking = Has(Blocking.Service.live)
-    `attach BlockingIO methods to a trifunctor BIO`[BlockingIOInstances.ZIOWithBlocking]
->>>>>>> 98ced495
+    `attach BlockingIO methods to a trifunctor BIO`[BlockingIOInstances.ZIOWithBlocking](BIOFunctorInstances.BIOZIO.asInstanceOf[BIOAsync3[BlockingIOInstances.ZIOWithBlocking]], implicitly)
     `attach BlockingIO methods to a bifunctor BIO`[zio.IO]
   }
 
