# https://aka.ms/yaml

trigger:
  tags:
    include:
      - v*
  branches:
    include:
      - develop

variables:
  - group: security-tokens
  - name: COURSIER_CACHE
    value: $(Pipeline.Workspace)/.coursier
  - name: IVY_CACHE_FOLDER
    value: $(Pipeline.Workspace)/.ivy2

jobs:
  - template: .azure-dockerstep.yml
    parameters:
      jobs:
        - job: build_212
          displayName: 'Tests and Coverage: 2.12'
          steps:
            - script: |
<<<<<<< HEAD
=======
                bash sbtgen.sc --js
>>>>>>> f1917ba2
                bash .build.sh 2.12 coverage
            - task: PublishTestResults@2
            - task: PublishCodeCoverageResults@1
              inputs:
                codeCoverageTool: 'Cobertura'
                summaryFileLocation: '$(System.DefaultWorkingDirectory)/**/target/**/cobertura.xml'
        - job: build_213
          displayName: 'Tests and Coverage: 2.13'
          steps:
            - script: |
                bash sbtgen.sc --js
                bash .build.sh 2.13 coverage
            - task: PublishTestResults@2
            - task: PublishCodeCoverageResults@1
              inputs:
                codeCoverageTool: 'Cobertura'
                summaryFileLocation: '$(System.DefaultWorkingDirectory)/**/target/**/cobertura.xml'
        - job: site
          dependsOn:
            - build_212
            - build_213
          displayName: 'Publish Site'
          steps:
            - script: |
                bash .build.sh secrets site
        - job: publish212
          displayName: 'Publish non-scala artifacts'
          steps:
            - script: |
                bash .build.sh 2.12 secrets publishIDL
            - script: |
                echo "Adding dummy cache directories so cache task wouldn't fail"
                mkdir -p $COURSIER_CACHE
                mkdir -p $IVY_CACHE_FOLDER
        - job: publishAlien
          displayName: 'Publish to Maven Central 2.12'
          dependsOn:
            - build_212
          steps:
            - script: |
                bash .build.sh 2.12 secrets publishScala
        - job: publish213
          displayName: 'Publish to Maven Central 2.13'
          dependsOn:
            - build_213
          steps:
            - script: |
                bash .build.sh 2.13 secrets publishScala<|MERGE_RESOLUTION|>--- conflicted
+++ resolved
@@ -23,10 +23,7 @@
           displayName: 'Tests and Coverage: 2.12'
           steps:
             - script: |
-<<<<<<< HEAD
-=======
                 bash sbtgen.sc --js
->>>>>>> f1917ba2
                 bash .build.sh 2.12 coverage
             - task: PublishTestResults@2
             - task: PublishCodeCoverageResults@1
