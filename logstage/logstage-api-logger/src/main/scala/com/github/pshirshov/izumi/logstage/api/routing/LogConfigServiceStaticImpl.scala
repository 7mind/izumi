--- conflicted
+++ resolved
@@ -1,52 +1,9 @@
 package com.github.pshirshov.izumi.logstage.api.routing
 
-<<<<<<< HEAD
 import com.github.pshirshov.izumi.logstage.api.config.{LogConfigService, LoggerConfig}
 
-class LogConfigServiceStaticImpl(val loggerConfig: LoggerConfig) extends LogConfigService {
-=======
-import java.util.concurrent.ConcurrentHashMap
-import java.util.function
-
-import com.github.pshirshov.izumi.logstage.api.config.LogConfigService
-import com.github.pshirshov.izumi.logstage.api.Log
-import com.github.pshirshov.izumi.logstage.api.config.{LogEntryConfig, LoggerConfig}
-
+// TODO :remove it!
 class LogConfigServiceStaticImpl(
-                                  loggerConfigs: Map[String, LoggerConfig]
-                                  , rootConfig: LoggerConfig
+                                  override val loggerConfig: LoggerConfig
                                 ) extends LogConfigService {
-  def threshold(e: Log.LoggerId): Log.Level = {
-    configFor(e).threshold
-  }
-
-  def config(e: Log.Entry): LogEntryConfig = {
-    LogEntryConfig(configFor(e.context.static.id).sinks)
-  }
-
-  // this should be efficient but may take some memory. Most likely we should use prefix tree here
-  private[this] val configCache = new ConcurrentHashMap[String, LoggerConfig](1024)
-
-  import scala.compat.java8.FunctionConverters._
-
-  private[this] val findConfig: function.Function[String, LoggerConfig] = {
-    id: String =>
-      val parts = id.split('.')
-      Stream
-        .iterate(parts, parts.length)(_.init)
-        .map(_.mkString("."))
-        .map(id => loggerConfigs.get(id))
-        .find(_.nonEmpty)
-        .flatten.getOrElse(rootConfig)
-  }.asJava
-
-  @inline private[this] def configFor(e: Log.LoggerId): LoggerConfig = {
-    configCache.computeIfAbsent(e.id, findConfig)
-  }
-
-  override def close(): Unit = {
-    (loggerConfigs.values.flatMap(_.sinks) ++ rootConfig.sinks).foreach(_.close())
-    configCache.clear()
-  }
->>>>>>> a2bd1cce
 }