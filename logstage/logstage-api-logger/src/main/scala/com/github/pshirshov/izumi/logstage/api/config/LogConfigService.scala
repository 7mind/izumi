package com.github.pshirshov.izumi.logstage.api.config

import com.github.pshirshov.izumi.logstage.api.Log


trait LogConfigService extends AutoCloseable {
  def loggerConfig: LoggerConfig

<<<<<<< HEAD
  def threshold(e: Log.LoggerId): Log.Level = {
    configFor(e) match {
      case Some(config) =>
        config.threshold
      case _ =>
        loggerConfig.root.threshold
    }
  }

  def config(e: Log.Entry): LogEntryConfig = {
    configFor(e.context.static.id) match {
      case Some(config) =>
        LogEntryConfig(config.sinks)
      case _ =>
        LogEntryConfig(loggerConfig.root.sinks)
    }
  }

  private def configFor(e: Log.LoggerId) = {
    val parts = e.id.split('.')
    Stream
      .iterate(parts, parts.length)(_.init)
      .map(_.mkString("."))
      .map(id => loggerConfig.entries.get(id))
      .find(_.nonEmpty)
      .flatten
  }

  override def close(): Unit = {
    val allSinks = loggerConfig.entries.values.flatMap(_.sinks) ++ loggerConfig.root.sinks
    allSinks.foreach(_.close())
  }

=======
  def config(entry: Log.Entry): LogEntryConfig
>>>>>>> a2bd1cce
}

<|MERGE_RESOLUTION|>--- conflicted
+++ resolved
@@ -1,47 +1,44 @@
 package com.github.pshirshov.izumi.logstage.api.config
+
+import java.util.concurrent.ConcurrentHashMap
+import java.util.function
 
 import com.github.pshirshov.izumi.logstage.api.Log
 
 
 trait LogConfigService extends AutoCloseable {
-  def loggerConfig: LoggerConfig
+  def loggerConfig : LoggerConfig
 
-<<<<<<< HEAD
   def threshold(e: Log.LoggerId): Log.Level = {
-    configFor(e) match {
-      case Some(config) =>
-        config.threshold
-      case _ =>
-        loggerConfig.root.threshold
-    }
+    configFor(e).threshold
   }
 
   def config(e: Log.Entry): LogEntryConfig = {
-    configFor(e.context.static.id) match {
-      case Some(config) =>
-        LogEntryConfig(config.sinks)
-      case _ =>
-        LogEntryConfig(loggerConfig.root.sinks)
-    }
+    LogEntryConfig(configFor(e.context.static.id).sinks)
   }
 
-  private def configFor(e: Log.LoggerId) = {
-    val parts = e.id.split('.')
-    Stream
-      .iterate(parts, parts.length)(_.init)
-      .map(_.mkString("."))
-      .map(id => loggerConfig.entries.get(id))
-      .find(_.nonEmpty)
-      .flatten
+  // this should be efficient but may take some memory. Most likely we should use prefix tree here
+  private[this] val configCache = new ConcurrentHashMap[String, LoggerPathConfig](1024)
+
+  import scala.compat.java8.FunctionConverters._
+
+  private[this] val findConfig: function.Function[String, LoggerPathConfig] = {
+    id: String =>
+      val parts = id.split('.')
+      Stream
+        .iterate(parts, parts.length)(_.init)
+        .map(_.mkString("."))
+        .map(id => loggerConfig.entries.get(id))
+        .find(_.nonEmpty)
+        .flatten.getOrElse(loggerConfig.root)
+  }.asJava
+
+  @inline private[this] def configFor(e: Log.LoggerId): LoggerPathConfig = {
+    configCache.computeIfAbsent(e.id, findConfig)
   }
 
   override def close(): Unit = {
-    val allSinks = loggerConfig.entries.values.flatMap(_.sinks) ++ loggerConfig.root.sinks
-    allSinks.foreach(_.close())
+    (loggerConfig.root.sinks ++ loggerConfig.entries.values.flatMap(_.sinks)).foreach(_.close())
+    configCache.clear()
   }
-
-=======
-  def config(entry: Log.Entry): LogEntryConfig
->>>>>>> a2bd1cce
-}
-
+}