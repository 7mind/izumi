--- conflicted
+++ resolved
@@ -28,11 +28,7 @@
       )
       assert(message.template.parts == List("argument1: ", ", argument2: ", ", argument2 again: ", ", expression ", ", ", ""))
 
-<<<<<<< HEAD
-      val message1 = m"expression: ${Random.self.nextInt()+1}"
-=======
       val message1 = m"expression: ${Random.self.nextInt() + 1}"
->>>>>>> 288c5696
       assert(message1.args.head.name == "EXPRESSION:scala.util.Random.self.nextInt().+(1)")
       assert(message1.template.parts == List("expression: ", ""))
     }
@@ -49,5 +45,4 @@
   private def render(p: StringRenderingPolicy, m: Message) = {
     p.render(Entry(m, Context(StaticExtendedContext(LoggerId("test"), SourceFilePosition("test.scala", 0)), DynamicContext(Level.Warn, ThreadData("test", 0), 0), CustomContext(Seq.empty))))
   }
-}
-
+}