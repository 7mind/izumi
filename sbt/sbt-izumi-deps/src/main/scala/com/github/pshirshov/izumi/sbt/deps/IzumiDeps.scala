package com.github.pshirshov.izumi.sbt.deps

import sbt._

object IzumiDeps {

  object V {
    // foundation
    val scala_212 = "2.12.6"
    val scala_213 = "2.13.0-M4"

    val collection_compat = "0.1.1"

    val scala_java8_compat = "0.9.0" // 2.13+
    val kind_projector = "0.9.7" // 2.13+
    val scalatest = "3.0.6-SNAP2" // 2.13+

    val shapeless = "2.3.3" // 2.13+
    val cats = "1.1.0" // https://github.com/typelevel/cats/issues/2267
    val cats_effect = "1.0.0-RC2"
    val circe = "0.10.0-M1" // https://github.com/circe/circe/issues/770
    val circe_derivation = "0.9.0-M5"
    val http4s = "0.19.0-M1" // https://github.com/http4s/http4s/issues/1797

    // TODO: we need to get rid of this
    val java_websocket = "1.3.9" // java, we need it bcs http4s ws client isn't ready yet
    val jaxb_api = "2.3.0" // https://stackoverflow.com/questions/43574426/how-to-resolve-java-lang-noclassdeffounderror-javax-xml-bind-jaxbexception-in-j
    val jaxb_core = "2.3.0"
    val jaxb_impl = "2.3.0"
    val activation = "1.1.1"

    val scalameta = "3.7.4" // https://github.com/scalameta/scalameta/issues/1693
    val fastparse = "1.0.0" // https://github.com/lihaoyi/fastparse/issues/188

    val classgraph = "4.0.6" // java
    val slf4j = "1.7.25" // java
    val typesafe_config = "1.3.3" // java

    val scalacheck = "1.14.0"
    val scalacheck_shapeless = "1.1.6"

<<<<<<< HEAD
    val zio = "0.1.0-1167e15"
=======
    val zio = "0.1.0-dc8b6a3"
>>>>>>> 16919aa2

    // good to drop
    val json4s = "3.6.0" // 2.13+
    val scopt = "3.7.0" // 2.13+

    // good to drop
    val cglib_nodep = "3.2.7" // java
  }

  object R {
    val scala_compiler = "org.scala-lang" % "scala-compiler"
    val scala_library = "org.scala-lang" % "scala-library"
    val scala_reflect = "org.scala-lang" % "scala-reflect"

    val scalacheck = "org.scalacheck" %% "scalacheck" % V.scalacheck
    val scalacheck_shapeless = "com.github.alexarchambault" %% "scalacheck-shapeless_1.13" % V.scalacheck_shapeless

    val collection_compat = "org.scala-lang.modules" %% "scala-collection-compat" % V.collection_compat

    val zio: Seq[ModuleID] = Seq(
      "org.scalaz" %% "scalaz-zio",
      "org.scalaz" %% "scalaz-zio-interop",
    ).map(_ % V.zio)

    //val scala_asm = "org.scala-lang.modules" % "scala-asm" % "6.0.0-scala-1"
    //val scala_arm = "com.jsuereth" %% "scala-arm" % "2.0"

    private val scala_java8_compat = "org.scala-lang.modules" %% "scala-java8-compat" % V.scala_java8_compat
    val essentials = Seq(scala_java8_compat, collection_compat)

    val kind_projector = "org.spire-math" % "kind-projector" % V.kind_projector cross CrossVersion.binary

    val fast_classpath_scanner = "io.github.classgraph" % "classgraph" % V.classgraph

    val typesafe_config = "com.typesafe" % "config" % V.typesafe_config

    val cats_core = "org.typelevel" %% "cats-core" % V.cats
    val cats_effect = "org.typelevel" %% "cats-effect" % V.cats_effect
    val cats_all: Seq[ModuleID] = Seq(
      cats_core
      , cats_effect
    )

    val scalameta = "org.scalameta" %% "scalameta" % V.scalameta

    // TODO: can't shade scalameta https://github.com/coursier/coursier/issues/801
    val cglib_nodep = "cglib" % "cglib-nodep" % V.cglib_nodep
    // TODO: It would be good to completely get rid of cglib and build our own proxy generator on top of scala-asm
    val fastparse = "com.lihaoyi" %% "fastparse" % V.fastparse % "shaded"


    val json4s_native = "org.json4s" %% "json4s-native" % V.json4s
    val shapeless = "com.chuusai" %% "shapeless" % V.shapeless


    val circe: Seq[ModuleID] = Seq(
      "io.circe" %% "circe-core"
      , "io.circe" %% "circe-generic"
      , "io.circe" %% "circe-generic-extras"
      , "io.circe" %% "circe-parser"
    ).map(_ % V.circe) ++ Seq(
      "io.circe" %% "circe-derivation" % V.circe_derivation)

    val http4s_client: Seq[ModuleID] = Seq(
      "org.http4s" %% "http4s-blaze-client"
    ).map(_ % V.http4s)
    val http4s_server: Seq[ModuleID] = Seq(
      "org.http4s" %% "http4s-dsl"
      , "org.http4s" %% "http4s-circe"
      , "org.http4s" %% "http4s-blaze-server"
    ).map(_ % V.http4s)

    val http4s_all: Seq[ModuleID] = http4s_server ++ http4s_client

    val java_websocket = Seq(
      "org.java-websocket" % "Java-WebSocket" % V.java_websocket
      , "javax.xml.bind" % "jaxb-api" % V.jaxb_api
      , "com.sun.xml.bind" % "jaxb-core" % V.jaxb_core
      , "com.sun.xml.bind" % "jaxb-impl" % V.jaxb_impl
      , "javax.activation" % "activation" % V.activation
    )

    val slf4j_api = "org.slf4j" % "slf4j-api" % V.slf4j
    val slf4j_simple = "org.slf4j" % "slf4j-simple" % V.slf4j

    val scopt = "com.github.scopt" %% "scopt" % V.scopt

    val scalatest = "org.scalatest" %% "scalatest" % V.scalatest
  }

  object T {
    val scalatest = R.scalatest % Test
    val slf4j_simple = R.slf4j_simple % Test

    val essentials = Seq(scalatest)

    val java_websocket: Seq[ModuleID] = R.java_websocket.map(_ % Test)
    val circe: Seq[ModuleID] = R.circe.map(_ % Test)
    val cats_all: Seq[ModuleID] = R.cats_all.map(_ % Test)
  }

}

object IzumiDepsPlugin extends AutoPlugin {
  override def trigger = allRequirements

  object autoImport {
    val IzumiRootDeps: IzumiDeps.type = com.github.pshirshov.izumi.sbt.deps.IzumiDeps
  }

}<|MERGE_RESOLUTION|>--- conflicted
+++ resolved
@@ -39,11 +39,7 @@
     val scalacheck = "1.14.0"
     val scalacheck_shapeless = "1.1.6"
 
-<<<<<<< HEAD
-    val zio = "0.1.0-1167e15"
-=======
     val zio = "0.1.0-dc8b6a3"
->>>>>>> 16919aa2
 
     // good to drop
     val json4s = "3.6.0" // 2.13+
