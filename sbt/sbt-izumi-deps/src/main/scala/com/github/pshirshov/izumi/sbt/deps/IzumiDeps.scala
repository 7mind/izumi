package com.github.pshirshov.izumi.sbt.deps

import sbt._

object IzumiDeps {

  object V {
    // foundation
    val scala_212 = "2.12.8"
    val scala_213 = "2.13.0-M5"

    val collection_compat = "0.2.1"

    val scala_java8_compat = "0.9.0" // 2.13+
    val kind_projector = "0.9.9" // 2.13+
    val scalatest = "3.2.0-SNAP9" // snap10 is broken // 2.13+

    val shapeless = "2.3.3" // 2.13+

    val cats = "1.5.0" // 1.2.0 is 2.13+ but we are blocked by http4s
    val cats_effect = "1.1.0-M1"
    val zio = "0.5.0"

    val circe = "0.10.1" // 2.13+ , "0.10.0-M2" pulls cats 1.2.0
    val circe_derivation = "0.10.0-M1"

    val http4s = "0.20.0-M3" // https://github.com/http4s/http4s/issues/1797

    val scalameta = "4.1.0" // https://github.com/scalameta/scalameta/issues/1693
    val fastparse = "2.0.5" // https://github.com/lihaoyi/fastparse/issues/188

    val scalacheck = "1.14.0"
    val scalacheck_shapeless = "1.2.0-1"

<<<<<<< HEAD
    val zio = "0.3.1"
=======
>>>>>>> aa164d27

    // TODO: we need to get rid of this
    val java_websocket = "1.3.9" // java, we need it bcs http4s ws client isn't ready yet
    val jaxb_api = "2.3.0" // https://stackoverflow.com/questions/43574426/how-to-resolve-java-lang-noclassdeffounderror-javax-xml-bind-jaxbexception-in-j
    val jaxb_core = "2.3.0.1"
    val jaxb_impl = "2.3.0.1"
    val activation = "1.1.1"

    val classgraph = "4.4.12" // java
    val slf4j = "1.7.25" // java
    val typesafe_config = "1.3.3" // java

    // good to drop - scala
    val scopt = "3.7.0" // 2.13+

    // good to drop - java
    val cglib_nodep = "3.2.8" // java
  }

  object R {
    val scala_compiler = "org.scala-lang" % "scala-compiler"
    val scala_library = "org.scala-lang" % "scala-library"
    val scala_reflect = "org.scala-lang" % "scala-reflect"

    val scalacheck = "org.scalacheck" %% "scalacheck" % V.scalacheck
    val scalacheck_shapeless = "com.github.alexarchambault" %% "scalacheck-shapeless_1.14" % V.scalacheck_shapeless

    val collection_compat = "org.scala-lang.modules" %% "scala-collection-compat" % V.collection_compat

    val zio_core: ModuleID = "org.scalaz" %% "scalaz-zio" % V.zio
    val zio_interop: ModuleID = "org.scalaz" %% "scalaz-zio-interop" % V.zio

    private val scala_java8_compat = "org.scala-lang.modules" %% "scala-java8-compat" % V.scala_java8_compat
    val essentials = Seq(scala_java8_compat, collection_compat)

    val kind_projector = "org.spire-math" % "kind-projector" % V.kind_projector cross CrossVersion.binary

    val fast_classpath_scanner = "io.github.classgraph" % "classgraph" % V.classgraph

    val typesafe_config = "com.typesafe" % "config" % V.typesafe_config

    val cats_core = "org.typelevel" %% "cats-core" % V.cats
    val cats_effect = "org.typelevel" %% "cats-effect" % V.cats_effect
    val cats_all: Seq[ModuleID] = Seq(
      cats_core
      , cats_effect
    )

    // TODO: can't shade scalameta https://github.com/coursier/coursier/issues/801
    val scalameta = "org.scalameta" %% "scalameta" % V.scalameta

    // TODO: It would be good to completely get rid of cglib and build our own proxy generator on top of scala-asm
    val cglib_nodep = "cglib" % "cglib-nodep" % V.cglib_nodep
    val fastparse = "com.lihaoyi" %% "fastparse" % V.fastparse

    val shapeless = "com.chuusai" %% "shapeless" % V.shapeless

    val circe: Seq[ModuleID] = (Seq(
      "io.circe" %% "circe-core"
      , "io.circe" %% "circe-generic"
      , "io.circe" %% "circe-generic-extras"
      , "io.circe" %% "circe-parser"
    ).map(_ % V.circe) ++ Seq(
      "io.circe" %% "circe-derivation" % V.circe_derivation exclude("io.circe", "circe-core"))
      ).map(
      _.exclude("org.typelevel", "cats-kernel")
       .exclude("org.typelevel", "cats-core")
    ) ++ Seq(
      cats_core
    )

    val http4s_client: Seq[ModuleID] = Seq(
      "org.http4s" %% "http4s-blaze-client"
    ).map(_ % V.http4s)

    val http4s_server: Seq[ModuleID] = Seq(
      "org.http4s" %% "http4s-dsl"
      , "org.http4s" %% "http4s-circe"
      , "org.http4s" %% "http4s-blaze-server"
    ).map(_ % V.http4s)

    val http4s_all: Seq[ModuleID] = http4s_server ++ http4s_client

    @deprecated("we must throw this out once http4s implements client-side websockets", "2018-12-01")
    val java_websocket = Seq(
      "org.java-websocket" % "Java-WebSocket" % V.java_websocket
      , "javax.xml.bind" % "jaxb-api" % V.jaxb_api
      , "com.sun.xml.bind" % "jaxb-core" % V.jaxb_core
      , "com.sun.xml.bind" % "jaxb-impl" % V.jaxb_impl
      , "javax.activation" % "activation" % V.activation
    )

    val slf4j_api = "org.slf4j" % "slf4j-api" % V.slf4j
    val slf4j_simple = "org.slf4j" % "slf4j-simple" % V.slf4j

    val scopt = "com.github.scopt" %% "scopt" % V.scopt

    val scalatest = "org.scalatest" %% "scalatest" % V.scalatest
  }

  object T {
    val scalatest = R.scalatest % Test
    val slf4j_simple = R.slf4j_simple % Test

    val essentials = Seq(scalatest)

    val java_websocket: Seq[ModuleID] = R.java_websocket.map(_ % Test)
    val circe: Seq[ModuleID] = R.circe.map(_ % Test)
    val cats_all: Seq[ModuleID] = R.cats_all.map(_ % Test)
  }

}

object IzumiDepsPlugin extends AutoPlugin {
  override def trigger = allRequirements

  object autoImport {
    val IzumiRootDeps: IzumiDeps.type = com.github.pshirshov.izumi.sbt.deps.IzumiDeps
  }

}<|MERGE_RESOLUTION|>--- conflicted
+++ resolved
@@ -31,11 +31,6 @@
 
     val scalacheck = "1.14.0"
     val scalacheck_shapeless = "1.2.0-1"
-
-<<<<<<< HEAD
-    val zio = "0.3.1"
-=======
->>>>>>> aa164d27
 
     // TODO: we need to get rid of this
     val java_websocket = "1.3.9" // java, we need it bcs http4s ws client isn't ready yet
