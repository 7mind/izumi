--- conflicted
+++ resolved
@@ -148,13 +148,8 @@
   import Deps._
 
   // DON'T REMOVE, these variables are read from CI build (build.sh)
-<<<<<<< HEAD
   final val scala212 = ScalaVersion("2.12.18")
-  final val scala213 = ScalaVersion("2.13.10")
-=======
-  final val scala212 = ScalaVersion("2.12.17")
   final val scala213 = ScalaVersion("2.13.11")
->>>>>>> f8016bc6
   final val scala300 = ScalaVersion("3.2.2")
 
   object Groups {
