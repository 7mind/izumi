--- conflicted
+++ resolved
@@ -1,23 +1,13 @@
 object PV {
   val scala_js_version = "1.14.0"
 
-<<<<<<< HEAD
-  val sbt_mdoc = "2.5.1"
+  val sbt_mdoc = "2.5.2"
   val sbt_paradox_material_theme = "0.7.0"
   val sbt_paradox = "0.10.6"
   val sbt_ghpages = "0.8.0"
   val sbt_site = "1.5.0"
   val sbt_unidoc = "0.5.0"
   val sbt_scoverage = "2.0.9"
-=======
-  val sbt_mdoc = "2.5.2"
-  val sbt_paradox_material_theme = "0.6.0"
-  val sbt_paradox = "0.10.6"
-  val sbt_ghpages = "0.8.0"
-  val sbt_site = "1.4.1"
-  val sbt_unidoc = "0.4.3"
-  val sbt_scoverage = "2.0.10"
->>>>>>> 45133640
   val sbt_pgp = "2.1.1"
   val sbt_assembly = "0.14.9"
 }