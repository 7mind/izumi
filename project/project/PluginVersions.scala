object PV {
  val scala_js_version = "1.13.0"

  val sbt_mdoc = "2.3.6"
  val sbt_paradox_material_theme = "0.6.0"
  val sbt_paradox = "0.10.3"
<<<<<<< HEAD
  val sbt_ghpages = "0.7.0"
  val sbt_site = "1.5.0"
=======
  val sbt_ghpages = "0.8.0"
  val sbt_site = "1.4.1"
>>>>>>> fc196882
  val sbt_unidoc = "0.4.3"
  val sbt_scoverage = "2.0.8"
  val sbt_pgp = "2.1.1"
  val sbt_assembly = "0.14.9"
}<|MERGE_RESOLUTION|>--- conflicted
+++ resolved
@@ -4,13 +4,8 @@
   val sbt_mdoc = "2.3.6"
   val sbt_paradox_material_theme = "0.6.0"
   val sbt_paradox = "0.10.3"
-<<<<<<< HEAD
-  val sbt_ghpages = "0.7.0"
+  val sbt_ghpages = "0.8.0"
   val sbt_site = "1.5.0"
-=======
-  val sbt_ghpages = "0.8.0"
-  val sbt_site = "1.4.1"
->>>>>>> fc196882
   val sbt_unidoc = "0.4.3"
   val sbt_scoverage = "2.0.8"
   val sbt_pgp = "2.1.1"
