object V {
  // foundation
  val collection_compat = "2.1.4"

  val kind_projector = "0.11.0"
  val silencer = "1.4.4"

  val scalatest = "3.1.1"

  val cats = "2.1.1"
  val cats_effect = "2.1.2"
  val zio = "1.0.0-RC18-2"
  val zio_interop_cats = "2.0.0.0-RC11"

  val circe = "0.13.0"
  val circe_generic_extras = "0.13.0"
  val circe_derivation = "0.13.0-M2"
  val pureconfig = "0.12.3"
  val magnolia = "0.12.8"
  val jawn = "1.0.0"

  val http4s = "0.21.1"

  // good to drop - scala
  val scala_java_time = "2.0.0-RC3"
  val scalamock = "4.4.0"

  // java-only dependencies below
  val classgraph = "4.8.65"
  val slf4j = "1.7.30"
  val typesafe_config = "1.4.0"

  // good to drop - java
  val cglib_nodep = "3.3.0"
<<<<<<< HEAD
  val docker_java = "3.2.0"
=======
  val scala_java_time = "2.0.0-RC3"
  val docker_java = "3.2.1"
>>>>>>> ae88e468
}<|MERGE_RESOLUTION|>--- conflicted
+++ resolved
@@ -32,10 +32,5 @@
 
   // good to drop - java
   val cglib_nodep = "3.3.0"
-<<<<<<< HEAD
-  val docker_java = "3.2.0"
-=======
-  val scala_java_time = "2.0.0-RC3"
   val docker_java = "3.2.1"
->>>>>>> ae88e468
 }