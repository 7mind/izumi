--- conflicted
+++ resolved
@@ -9,13 +9,8 @@
 
   val scalatest = "3.2.7"
 
-<<<<<<< HEAD
-  val cats = "2.5.0"
+  val cats = "2.6.0"
   val cats_effect = "2.5.0"
-=======
-  val cats = "2.6.0"
-  val cats_effect = "2.4.1"
->>>>>>> b38d4477
 
   val discipline = "1.1.4"
   val discipline_scalatest = "2.0.0"
