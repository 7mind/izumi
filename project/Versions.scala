import sbt.librarymanagement.CrossVersion
object V {
  // foundation
  val collection_compat = "2.1.4"

  val kind_projector = "0.11.0"
  val silencer = "1.4.4"

  val scalatest = "3.1.0"

<<<<<<< HEAD
  val cats = "2.0.0"
  val cats_effect = "2.0.0"
  val zio = "1.0.0-RC16"
  val zio_interop_cats = "2.0.0.0-RC7"
=======
  val cats = "2.1.0"
  val cats_effect = "2.1.1"
  val zio = "1.0.0-RC17"
  val zio_interop_cats = "2.0.0.0-RC10"
>>>>>>> b5a0cf58

  val circe = "0.13.0"
  val circe_generic_extras = "0.13.0"
  val circe_derivation = "0.12.0-M7"
  val pureconfig = "0.12.2"
  val jawn = "1.0.0"

  val http4s = "0.21.1"

  // java-only dependencies below
  val classgraph = "4.8.64"
  val slf4j = "1.7.30"
  val typesafe_config = "1.4.0"

  // good to drop - java
  val cglib_nodep = "3.3.0"
  val scala_java_time = "2.0.0-RC3"
  val docker_java = "3.2.0-rc4"
}<|MERGE_RESOLUTION|>--- conflicted
+++ resolved
@@ -8,17 +8,10 @@
 
   val scalatest = "3.1.0"
 
-<<<<<<< HEAD
-  val cats = "2.0.0"
-  val cats_effect = "2.0.0"
+  val cats = "2.1.0"
+  val cats_effect = "2.1.1"
   val zio = "1.0.0-RC16"
   val zio_interop_cats = "2.0.0.0-RC7"
-=======
-  val cats = "2.1.0"
-  val cats_effect = "2.1.1"
-  val zio = "1.0.0-RC17"
-  val zio_interop_cats = "2.0.0.0-RC10"
->>>>>>> b5a0cf58
 
   val circe = "0.13.0"
   val circe_generic_extras = "0.13.0"
