object V {
  // izumi
  val izumi_reflect = "1.0.0-M13"

  // foundation
  val collection_compat = "2.4.2"

  val kind_projector = "0.11.3"

  val scalatest = "3.2.3"

<<<<<<< HEAD
  val cats = "2.4.2"
  val cats_effect = "2.3.1"
=======
  val cats = "2.4.1"
  val cats_effect = "2.3.3"
>>>>>>> 2b7bc72e

  val discipline = "1.1.4"
  val discipline_scalatest = "2.0.0"

  val zio = "1.0.4-2"
  val zio_interop_cats = "2.3.1.0"

  val monix = "3.3.0"
  val monix_bio = "1.1.0"

  val circe = "0.13.0"
  val circe_generic_extras = "0.13.0"
  val circe_derivation = "0.13.0-M5"
  val pureconfig = "0.14.0"
  val magnolia = "0.17.0"
  val jawn = "1.0.0"

  // good to drop - scala
  val scala_java_time = "2.0.0-RC5"

  // java-only dependencies below
  val classgraph = "4.8.102"
  val slf4j = "1.7.30"
  val typesafe_config = "1.4.0"

  // good to drop - java
  val cglib_nodep = "3.3.0"
  val docker_java = "3.2.7"

  // microsite-only
  val doobie = "0.9.4"

  // test-only
  val scalamock = "5.1.0"
}<|MERGE_RESOLUTION|>--- conflicted
+++ resolved
@@ -9,13 +9,8 @@
 
   val scalatest = "3.2.3"
 
-<<<<<<< HEAD
-  val cats = "2.4.2"
-  val cats_effect = "2.3.1"
-=======
   val cats = "2.4.1"
   val cats_effect = "2.3.3"
->>>>>>> 2b7bc72e
 
   val discipline = "1.1.4"
   val discipline_scalatest = "2.0.0"
