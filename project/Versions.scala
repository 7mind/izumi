object V {
  // izumi
  val izumi_reflect = "1.0.0-M11"

  // foundation
  val collection_compat = "2.3.2"

  val kind_projector = "0.11.1"
  val silencer = "1.7.1"
  val neme_plugin = "0.0.5"

  val scalatest = "3.2.3"

<<<<<<< HEAD
  val cats = "2.3.1"
=======
  val cats = "2.3.0"
>>>>>>> 703361e2
  val cats_effect = "2.3.1"

  val discipline = "1.1.2"
  val discipline_scalatest = "2.0.0"

  val zio = "1.0.3"
  val zio_interop_cats = "2.2.0.1"

  val monix = "3.3.0"
  val monix_bio = "1.1.0"

  val circe = "0.13.0"
  val circe_generic_extras = "0.13.0"
  val circe_derivation = "0.13.0-M5"
  val pureconfig = "0.14.0"
  val magnolia = "0.17.0"
  val jawn = "1.0.0"

  // good to drop - scala
  val scala_java_time = "2.0.0-RC5"

  // java-only dependencies below
  val classgraph = "4.8.97"
  val slf4j = "1.7.30"
  val typesafe_config = "1.4.0"

  // good to drop - java
  val cglib_nodep = "3.3.0"
  val docker_java = "3.2.7"

  // microsite-only
  val doobie = "0.9.4"

  // test-only
  val scalamock = "5.1.0"
}<|MERGE_RESOLUTION|>--- conflicted
+++ resolved
@@ -11,11 +11,7 @@
 
   val scalatest = "3.2.3"
 
-<<<<<<< HEAD
   val cats = "2.3.1"
-=======
-  val cats = "2.3.0"
->>>>>>> 703361e2
   val cats_effect = "2.3.1"
 
   val discipline = "1.1.2"
