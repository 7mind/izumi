object V {
  // izumi
  val izumi_reflect = "1.1.3-RC1"

  // foundation
  val collection_compat = "2.4.4"

  val kind_projector = "0.11.3"

  val scalatest = "3.2.9"

  val cats = "2.6.1"
  val cats_effect = "2.5.1"

  val discipline = "1.1.5"
  val discipline_scalatest = "2.0.0"

<<<<<<< HEAD
  val zio = "1.0.7"
  val zio_interop_cats = "3.0.2.0"
=======
  val zio = "1.0.8"
  val zio_interop_cats = "2.4.1.0"
>>>>>>> 05d55082

  val monix = "3.3.0"
  val monix_bio = "1.1.0"

  val circe = "0.13.0"
  val circe_derivation = "0.13.0-M5"
  val pureconfig = "0.15.0"
  val magnolia = "0.17.0"
  val jawn = "1.0.1"

  // good to drop - scala
  val scala_java_time = "2.0.0"

  // java-only dependencies below
  val classgraph = "4.8.105"
  val slf4j = "1.7.30"
  val typesafe_config = "1.4.0"

  // good to drop - java
  val cglib_nodep = "3.3.0"
  val docker_java = "3.2.8"

  // microsite-only
  val doobie = "0.9.4"

  // test-only
  val scalamock = "5.1.0"
}<|MERGE_RESOLUTION|>--- conflicted
+++ resolved
@@ -15,13 +15,8 @@
   val discipline = "1.1.5"
   val discipline_scalatest = "2.0.0"
 
-<<<<<<< HEAD
-  val zio = "1.0.7"
-  val zio_interop_cats = "3.0.2.0"
-=======
   val zio = "1.0.8"
   val zio_interop_cats = "2.4.1.0"
->>>>>>> 05d55082
 
   val monix = "3.3.0"
   val monix_bio = "1.1.0"
