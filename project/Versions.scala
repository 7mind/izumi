object V {
  // foundation
  val scala_212 = "2.12.10"
  val scala_213 = "2.13.0"

  val collection_compat = "2.1.2"

  val kind_projector = "0.11.0"
  val scalatest = "3.0.8"

  val boopickle = "1.3.1"

  val shapeless = "2.3.3"

  val cats = "2.0.0"
  val cats_effect = "2.0.0"
<<<<<<< HEAD
  val zio = "1.0.0-RC15"
  val zio_interop_cats = "2.0.0.0-RC7"
=======
  val zio = "1.0.0-RC16"
  val zio_interop_cats = "2.0.0.0-RC6"
>>>>>>> 4a1db34f

  val circe = "0.12.3"
  val circe_generic_extras = "0.12.2"
  val circe_derivation = "0.12.0-M7"
  val jawn = "0.14.2"

  val http4s = "0.21.0-M5"

  val scalameta = "4.2.4"
  val fastparse = "2.1.3"

  val scala_xml = "1.2.0"

  // java-only dependencies below
  // java, we need it bcs http4s ws client isn't ready yet
  val asynchttpclient = "2.10.4"

  val classgraph = "4.8.52"
  val slf4j = "1.7.29"
  val typesafe_config = "1.4.0"

  // good to drop - java
  val cglib_nodep = "3.3.0"

  val scala_java_time = "2.0.0-RC3"
}<|MERGE_RESOLUTION|>--- conflicted
+++ resolved
@@ -13,14 +13,9 @@
   val shapeless = "2.3.3"
 
   val cats = "2.0.0"
-  val cats_effect = "2.0.0"
-<<<<<<< HEAD
-  val zio = "1.0.0-RC15"
+  val cats_effect = "2.0.0
+  val zio = "1.0.0-RC16"
   val zio_interop_cats = "2.0.0.0-RC7"
-=======
-  val zio = "1.0.0-RC16"
-  val zio_interop_cats = "2.0.0.0-RC6"
->>>>>>> 4a1db34f
 
   val circe = "0.12.3"
   val circe_generic_extras = "0.12.2"
