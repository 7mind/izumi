--- conflicted
+++ resolved
@@ -15,11 +15,7 @@
   val discipline = "1.7.0"
   val discipline_scalatest = "2.3.0"
 
-<<<<<<< HEAD
   val zio = "2.1.5"
-=======
-  val zio = "2.1.4"
->>>>>>> 55ad0bee
   val zio_interop_cats = "23.1.0.2"
 
   val monix = "3.4.0"
