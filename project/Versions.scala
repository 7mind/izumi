object V {
  // izumi
  val izumi_reflect = "2.3.10"

  // foundation
  val collection_compat = "2.12.0"

  val kind_projector = "0.13.3"

  val scalatest = "3.2.18"

  val cats = "2.12.0"
  val cats_effect = "3.5.4"

  val discipline = "1.7.0"
  val discipline_scalatest = "2.3.0"

  val zio = "2.1.5"
  val zio_interop_cats = "23.1.0.2"

  val monix = "3.4.0"
  val monix_bio = "1.2.0"

  val circe = "0.14.8"
  val circe_derivation = "0.13.0-M5"
  val pureconfig = "0.17.7"
  val magnolia = "1.1.10"
  val jawn = "1.6.0"

  // good to drop - scala
  val scala_java_time = "2.5.0"

  // java-only dependencies below
  val classgraph = "4.8.174"
  val slf4j = "2.0.13"
  val typesafe_config = "1.4.0"

  // good to drop - java
<<<<<<< HEAD
  val bytebuddy = "1.14.18"
  val docker_java = "3.3.6"
=======
  val bytebuddy = "1.14.17"
  val docker_java = "3.4.0"
>>>>>>> ae417fe3

  // microsite-only
  val doobie = "1.0.0-RC2"

  // test-only
  val scalamock = "6.0.0"
}<|MERGE_RESOLUTION|>--- conflicted
+++ resolved
@@ -36,13 +36,8 @@
   val typesafe_config = "1.4.0"
 
   // good to drop - java
-<<<<<<< HEAD
   val bytebuddy = "1.14.18"
-  val docker_java = "3.3.6"
-=======
-  val bytebuddy = "1.14.17"
   val docker_java = "3.4.0"
->>>>>>> ae417fe3
 
   // microsite-only
   val doobie = "1.0.0-RC2"
