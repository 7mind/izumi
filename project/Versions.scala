object V {
  // izumi
  val izumi_reflect = "1.1.0"

  // foundation
  val collection_compat = "2.4.3"

  val kind_projector = "0.11.3"

  val scalatest = "3.2.7"

<<<<<<< HEAD
  val cats = "2.5.0"
  val cats_effect = "3.0.2"
=======
  val cats = "2.6.0"
  val cats_effect = "2.5.0"
>>>>>>> 8e0b880c

  val discipline = "1.1.4"
  val discipline_scalatest = "2.0.0"

  val zio = "1.0.6"
  val zio_interop_cats = "2.4.0.0"

  val monix = "3.3.0"
  val monix_bio = "1.1.0"

  val circe = "0.13.0"
  val circe_generic_extras = "0.13.0"
  val circe_derivation = "0.13.0-M5"
  val pureconfig = "0.15.0"
  val magnolia = "0.17.0"
  val jawn = "1.0.0"

  // good to drop - scala
  val scala_java_time = "2.0.0-RC5"

  // java-only dependencies below
  val classgraph = "4.8.104"
  val slf4j = "1.7.30"
  val typesafe_config = "1.4.0"

  // good to drop - java
  val cglib_nodep = "3.3.0"
  val docker_java = "3.2.8"

  // microsite-only
  val doobie = "0.9.4"

  // test-only
  val scalamock = "5.1.0"
}<|MERGE_RESOLUTION|>--- conflicted
+++ resolved
@@ -9,13 +9,8 @@
 
   val scalatest = "3.2.7"
 
-<<<<<<< HEAD
-  val cats = "2.5.0"
-  val cats_effect = "3.0.2"
-=======
   val cats = "2.6.0"
   val cats_effect = "2.5.0"
->>>>>>> 8e0b880c
 
   val discipline = "1.1.4"
   val discipline_scalatest = "2.0.0"
