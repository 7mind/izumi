--- conflicted
+++ resolved
@@ -31,13 +31,8 @@
   val scala_java_time = "2.5.0"
 
   // java-only dependencies below
-<<<<<<< HEAD
-  val classgraph = "4.8.165"
+  val classgraph = "4.8.167"
   val slf4j = "2.0.12"
-=======
-  val classgraph = "4.8.167"
-  val slf4j = "2.0.9"
->>>>>>> 948f3deb
   val typesafe_config = "1.4.0"
 
   // good to drop - java
